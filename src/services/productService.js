/**
 * Servicio para la gestión de productos en el sistema ERP
 * Implementa sistema modular de mock data sin valores hardcodeados
 * Incluye fallback robusto para funcionalidad completa offline
 */

import { apiService as apiClient } from './api';
import BusinessManagementAPI from './BusinessManagementAPI';
import { ApiError, toApiError } from '@/utils/ApiError';
// Removed MockDataService import - using real API only
import { telemetryService } from './telemetryService';

/**
 * Helper para retry con backoff exponencial en errores de red
 */
const retryWithBackoff = async (fn, maxRetries = 2, baseDelay = 1000) => {
  let lastError;
  
  for (let attempt = 0; attempt <= maxRetries; attempt++) {
    try {
      return await fn();
    } catch (error) {
      lastError = error;
      
      // No hacer retry si es AbortError o si es el último intento
      if (error?.name === 'AbortError' || attempt === maxRetries) {
        throw error;
      }
      
      // Solo hacer retry en errores de red
      const isNetworkError = error.message?.includes('ERR_CONNECTION_TIMED_OUT') || 
                            error.message?.includes('Network Error') ||
                            error.message?.includes('Failed to fetch') ||
                            error.code === 'NETWORK_ERROR';
      
      if (!isNetworkError) {
        throw error;
      }
      
      // Esperar antes del siguiente intento (backoff exponencial)
      const delay = baseDelay * Math.pow(2, attempt);
      await new Promise(resolve => setTimeout(resolve, delay));
    }
  }
  
  throw lastError;
};

/**
 * @typedef {import('@/types').Product} Product
 * @typedef {import('@/types').ProductDescription} ProductDescription
 * @typedef {import('@/types').ProductPrice} ProductPrice
 * @typedef {import('@/types').Stock} Stock
 */

export const productService = {
  // =================== PRODUCTOS ===================
  
  // Obtener productos paginados
  /**
   * @param {number} [page=1]
   * @param {number} [pageSize=10]
   * @param {Object} [filters={}]
   * @returns {Promise<Product[]|any>}
   */
  getProducts: async (page = 1, pageSize = 10, filters = {}) => {
    const startTime = performance.now();
    
    try {
      // Using real API only
      
      const result = await retryWithBackoff(async () => {
        return await apiClient.getProducts(page, pageSize);
      });
      
      telemetryService?.recordMetric('products_fetched_api', result.data?.length || 0);
      return result;
      
    } catch (error) {
      console.error('❌ Products API unavailable:', error.message);
      
      // En lugar de usar mock data, retornar error apropiado
      throw new ApiError(
        'No se pudieron cargar los productos. Verifique la conexión a la API.',
        'API_UNAVAILABLE',
        503,
        { originalError: error.message }
      );
    } finally {
      const endTime = performance.now();
      telemetryService?.recordMetric('get_products_duration', endTime - startTime);
    }
  },

  // Obtener un producto por ID
  /**
   * @param {string} productId
   * @returns {Promise<Product|any>}
   */
  getProductById: async (productId) => {
    const startTime = performance.now();
    
    try {
      // Using real API only
      
      const result = await retryWithBackoff(async () => {
        return await apiClient.getProductById(productId);
      });
      
      telemetryService?.recordMetric('product_fetched_by_id_api', 1);
      return result;
      
    } catch (error) {
      console.error(`❌ Product API unavailable for ID ${productId}:`, error.message);
      
      // En lugar de usar mock data, retornar error apropiado
      throw new ApiError(
        `No se pudo cargar el producto con ID ${productId}. Verifique la conexión a la API.`,
        'API_UNAVAILABLE',
        503,
        { originalError: error.message, productId }
      );
    } finally {
      const endTime = performance.now();
      telemetryService?.recordMetric('get_product_by_id_duration', endTime - startTime);
    }
  },

  // Obtener un producto enriquecido por ID (con precios, stock, descripción)
  /**
   * @param {string} productId
   * @returns {Promise<Product|any>}
   */
  getProductByIdEnriched: async (productId) => {
    try {
      // El endpoint /products/{id} ya devuelve datos enriquecidos según el ejemplo de Postman
      const product = await apiClient.getProductById(productId);
      
      // Si el producto no está marcado como enriquecido pero tiene datos enriquecidos, usar getProductWithDetails
      if (product && !product._enriched) {
        const hasEnrichedData = product.has_unit_pricing !== undefined || 
                               product.stock_status !== undefined ||
                               product.price_formatted !== undefined ||
                               product.has_valid_price !== undefined ||
                               product.unit_prices !== undefined;
        
        if (!hasEnrichedData) {
          // Solo usar getProductWithDetails si no hay datos enriquecidos
          return await apiClient.getProductWithDetails(productId);
        }
      }
      
      return product;
    } catch (error) {
      const norm = toApiError(error, 'Error al obtener producto enriquecido');
      throw norm;
    }
  },

  // Buscar productos por nombre
  /**
   * @param {string} name
   * @returns {Promise<Product[]|any>}
   */
  searchProductsByName: async (name) => {
    try {
      return await apiClient.searchProductsByName(name);
    } catch (error) {
      throw toApiError(error, 'Error al buscar productos por nombre');
    }
  },

  // Buscar producto por código de barras
  /**
   * @param {string} barcode
   * @returns {Promise<Product|any>}
   */
  getProductByBarcode: async (barcode) => {
    try {
      return await retryWithBackoff(async () => {
        return await apiClient.getProductByBarcode(barcode);
      });
    } catch (error) {
      throw toApiError(error, 'Error al buscar producto por código de barras');
    }
  },

  // Obtener servicios de canchas de beach tennis
  /**
   * @returns {Promise<Product[]|any>}
   */
  getBeachTennisCourts: async () => {
    try {
      return await retryWithBackoff(async () => {
        return await apiClient.getBeachTennisCourts();
      });
    } catch (error) {
      throw toApiError(error, 'Error al obtener servicios de canchas de beach tennis');
    }
  },

<<<<<<< HEAD
  // Obtener productos de servicios de canchas (enriquecidos)
  /**
   * @returns {Promise<Product[]|any>}
   */
  getServiceCourts: async () => {
    try {
      return await retryWithBackoff(async () => {
        return await apiClient.getServiceCourts();
      });
    } catch (error) {
      throw toApiError(error, 'Error al obtener servicios de canchas enriquecidos');
=======
  // =================== FINANCIAL ENRICHED PRODUCTS ===================
  
  // Obtener producto financieramente enriquecido por ID
  /**
   * @param {string} productId
   * @returns {Promise<ProductFinancialEnriched|any>}
   */
  getProductByIdFinancial: async (productId) => {
    try {
      return await retryWithBackoff(async () => {
        return await apiClient.get(`/products/financial/${productId}`);
      });
    } catch (error) {
      throw toApiError(error, 'Error al obtener producto financieramente enriquecido');
    }
  },
  
  // Obtener producto financieramente enriquecido por código de barras
  /**
   * @param {string} barcode
   * @returns {Promise<ProductFinancialEnriched|any>}
   */
  getProductByBarcodeFinancial: async (barcode) => {
    try {
      return await retryWithBackoff(async () => {
        return await apiClient.get(`/products/financial/barcode/${encodeURIComponent(barcode)}`);
      });
    } catch (error) {
      throw toApiError(error, 'Error al buscar producto financiero por código de barras');
    }
  },
  
  // Buscar productos financieramente enriquecidos por nombre
  /**
   * @param {string} name - Término de búsqueda
   * @param {{ limit?: number, signal?: AbortSignal }} [options] - Opciones de búsqueda
   * @returns {Promise<ProductFinancialEnriched[]|any>}
   */
  searchProductsFinancial: async (name, options = {}) => {
    const { limit = 10, signal } = options;
    try {
      return await retryWithBackoff(async () => {
        const url = `/products/financial/name/${encodeURIComponent(name)}?limit=${limit}`;
        return await apiClient.get(url, { signal });
      });
    } catch (error) {
      // Permitimos que AbortError se propague tal cual
      if (error?.name === 'AbortError') throw error;
      throw toApiError(error, 'Error al buscar productos financieros por nombre');
>>>>>>> c420af86
    }
  },

  // Búsqueda inteligente: por ID, nombre o código de barras
  /**
   * @param {string} searchTerm
   * @param {{ signal?: AbortSignal }} [options]
   * @returns {Promise<Product[]|Product|any>}
   */
  searchProducts: async (searchTerm, { signal } = {}) => {
    try {
      return await retryWithBackoff(async () => {
        return await apiClient.searchProducts(searchTerm, { signal });
      });
    } catch (error) {
      // Permitimos que AbortError se propague tal cual
      if (error?.name === 'AbortError') throw error;
      throw toApiError(error, 'Error al buscar productos');
    }
  },

  // Crear un nuevo producto
  /**
   * @param {Partial<Product>} productData
   * @returns {Promise<Product|any>}
   */
  createProduct: async (productData) => {
    try {
      return await apiClient.createProduct(productData);
    } catch (error) {
      throw toApiError(error, 'Error al crear producto');
    }
  },

  // Actualizar un producto existente
  /**
   * @param {string} productId
   * @param {Partial<Product>} productData
   * @returns {Promise<Product|any>}
   */
  updateProduct: async (productId, productData) => {
    try {
      return await apiClient.updateProduct(productId, productData);
    } catch (error) {
      throw toApiError(error, 'Error al actualizar producto');
    }
  },

  // Eliminar producto (soft delete)
  /**
   * @param {string} productId
   * @returns {Promise<boolean|any>}
   */
  deleteProduct: async (productId) => {
    try {
      return await apiClient.deleteProduct(productId);
    } catch (error) {
      throw toApiError(error, 'Error al eliminar producto');
    }
  },

  // Reactivar producto (cambiar state a true)
  /**
   * @param {string} productId
   * @returns {Promise<Product|any>}
   */
  reactivateProduct: async (productId) => {
    try {
      // Intentar endpoint específico de reactivación primero
      // Si no existe, usar updateProduct con state: true
      try {
        return await apiClient.reactivateProduct(productId);
      } catch (reactivateError) {
        // Si no existe endpoint específico, usar update con state: true
        return await apiClient.updateProduct(productId, { state: true });
      }
    } catch (error) {
      throw toApiError(error, 'Error al reactivar producto');
    }
  },

  // =================== DESCRIPCIONES ===================

  // Crear descripción de producto
  /**
   * @param {string} productId
   * @param {string} description
   * @returns {Promise<ProductDescription|any>}
   */
  createProductDescription: async (productId, description) => {
    try {
      return await apiClient.createProductDescription(productId, description);
    } catch (error) {
      throw toApiError(error, 'Error al crear descripción');
    }
  },

  // Obtener descripción por ID
  /**
   * @param {number} descId
   * @returns {Promise<ProductDescription|any>}
   */
  getDescriptionById: async (descId) => {
    try {
      return await apiClient.getProductDescription(descId);
    } catch (error) {
      throw toApiError(error, 'Error al obtener descripción');
    }
  },

  // Actualizar descripción
  /**
   * @param {number} descId
   * @param {string} description
   * @returns {Promise<ProductDescription|any>}
   */
  updateDescription: async (descId, description) => {
    try {
      return await apiClient.updateProductDescription(descId, description);
    } catch (error) {
      throw toApiError(error, 'Error al actualizar descripción');
    }
  },

  // =================== PRODUCTO CON DETALLES ===================

  // Obtener producto con detalles completos
  /**
   * @param {string} productId
   * @returns {Promise<Product|any>}
   */
  getProductWithDetails: async (productId) => {
    try {
      return await apiClient.getProductWithDetails(productId);
    } catch (error) {
      throw toApiError(error, 'Error al obtener producto con detalles');
    }
  },

  // Obtener descripciones de un producto por Product ID
  /**
   * @param {string} productId
   * @returns {Promise<ProductDescription[]|any[]>}
   */
  getProductDescriptions: async (productId) => {
    try {
      // Intentar obtener todas las descripciones del producto
      return await apiClient.makeRequest(`/products/${productId}/descriptions`);
    } catch (error) {
      const norm = error instanceof ApiError ? error : toApiError(error);
      // Si es NOT_FOUND, significa que no hay descripciones para este producto
      if (norm.code === 'NOT_FOUND') {
        console.log('ℹ️ No hay descripciones disponibles para el producto:', productId);
        return [];
      }
      // Para otros errores, registrar pero no romper flujo
      console.warn('⚠️ Error obteniendo descripciones para producto:', productId, norm.message);
      return [];
    }
  },

  // =================== PRECIOS ===================

  // Obtener precio de producto
  /**
   * @param {string} productId
   * @returns {Promise<ProductPrice|any>}
   */
  getProductPrice: async (productId) => {
    try {
      return await apiClient.getProductPrice(productId);
    } catch (error) {
      throw toApiError(error, 'Error al obtener precio');
    }
  },

  // Crear precio por Product ID
  /**
   * @param {string} productId
   * @param {Partial<ProductPrice>} priceData
   * @returns {Promise<ProductPrice|any>}
   */
  createProductPrice: async (productId, priceData) => {
    try {
      return await apiClient.setProductPrice(productId, priceData);
    } catch (error) {
      throw toApiError(error, 'Error al crear precio');
    }
  },

  // Actualizar precio por Product ID
  /**
   * @param {string} productId
   * @param {Partial<ProductPrice>} priceData
   * @returns {Promise<ProductPrice|any>}
   */
  updateProductPriceByProductId: async (productId, priceData) => {
    try {
      return await apiClient.updateProductPrice(productId, priceData);
    } catch (error) {
      throw toApiError(error, 'Error al actualizar precio');
    }
  },

  // =================== STOCK ===================

  // Obtener stock por Product ID
  /**
   * @param {string} productId
   * @returns {Promise<Stock|any>}
   */
  getStockByProductId: async (productId) => {
    try {
      return await apiClient.getProductStock(productId);
    } catch (error) {
      throw toApiError(error, 'Error al obtener stock');
    }
  },

  // Crear stock
  /**
   * @param {string} productId
   * @param {Partial<Stock>} stockData
   * @returns {Promise<Stock|any>}
   */
  createStock: async (productId, stockData) => {
    try {
      return await apiClient.createStock(productId, stockData);
    } catch (error) {
      throw toApiError(error, 'Error al crear stock');
    }
  },

  // Actualizar stock por Product ID
  /**
   * @param {string} productId
   * @param {Partial<Stock>} stockData
   * @returns {Promise<Stock|any>}
   */
  updateStockByProductId: async (productId, stockData) => {
    try {
      return await apiClient.updateStockByProductId(productId, stockData);
    } catch (error) {
      throw toApiError(error, 'Error al actualizar stock');
    }
  },

  // Obtener stock por ID
  /**
   * @param {number} stockId
   * @returns {Promise<Stock|any>}
   */
  getStockById: async (stockId) => {
    return await apiClient.getStockById(stockId);
  },

  // =================== UTILIDADES ===================

  // Obtener categorías de productos
  /**
   * @returns {Promise<any>}
   */
  getCategories: async () => {
    return await apiClient.getCategories();
  },

  // Obtener todas las categorías
  /**
   * @returns {Promise<any[]>}
   */
  getAllCategories: async () => {
    try {
      return await retryWithBackoff(async () => {
        const api = new BusinessManagementAPI();
        return api.getAllCategories();
      });
    } catch (error) {
      throw toApiError(error, 'Error al obtener categorías');
    }
  },

  // Validar estructura de datos antes de envío
  /**
   * @param {Partial<Product>} productData
   * @returns {true}
   */
  validateProductData: (productData) => {
    const required = ['name'];
    const missing = required.filter(field => !productData[field]);
    if (missing.length > 0) {
      throw new Error(`Campos requeridos faltantes: ${missing.join(', ')}`);
    }
    return true;
  },

  validatePriceData: (priceData) => {
    if (!priceData.costPrice && priceData.costPrice !== 0 && !priceData.cost_price && priceData.cost_price !== 0) {
      throw new Error('cost_price es requerido');
    }
    return true;
  },

  validateStockData: (stockData) => {
    if (!stockData.quantity && stockData.quantity !== 0) {
      throw new Error('quantity es requerido');
    }
    return true;
  },

  validateDescriptionData: (descriptionData) => {
    if (!descriptionData.description) {
      throw new Error('description es requerido');
    }
    return true;
  }
};

export default productService;
<|MERGE_RESOLUTION|>--- conflicted
+++ resolved
@@ -199,7 +199,6 @@
     }
   },
 
-<<<<<<< HEAD
   // Obtener productos de servicios de canchas (enriquecidos)
   /**
    * @returns {Promise<Product[]|any>}
@@ -211,7 +210,9 @@
       });
     } catch (error) {
       throw toApiError(error, 'Error al obtener servicios de canchas enriquecidos');
-=======
+    }
+  },
+
   // =================== FINANCIAL ENRICHED PRODUCTS ===================
   
   // Obtener producto financieramente enriquecido por ID
@@ -261,7 +262,6 @@
       // Permitimos que AbortError se propague tal cual
       if (error?.name === 'AbortError') throw error;
       throw toApiError(error, 'Error al buscar productos financieros por nombre');
->>>>>>> c420af86
     }
   },
 
