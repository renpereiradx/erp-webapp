import React, { useState, useEffect, useRef } from 'react'
import { useNavigate } from 'react-router-dom'
import {
  Receipt,
  RefreshCw,
  Search,
  CreditCard,
  ChevronDown,
} from 'lucide-react'
import { Button } from '@/components/ui/button'
import { Input } from '@/components/ui/input'
import { Badge } from '@/components/ui/badge'
import {
  Select,
  SelectContent,
  SelectItem,
  SelectTrigger,
  SelectValue,
} from '@/components/ui/select'
import {
  Table,
  TableBody,
  TableCell,
  TableHead,
  TableHeader,
  TableRow,
} from '@/components/ui/table'
import DataState from '@/components/ui/DataState'
import RegisterSalePaymentModal from '@/components/sales/RegisterSalePaymentModal'
import { useI18n } from '@/lib/i18n'
import { useToast } from '@/hooks/useToast'
import useClientStore from '@/store/useClientStore'
import { salePaymentService } from '@/services/salePaymentService'
import { saleService } from '@/services/saleService'

const SalePayment = () => {
  const { t } = useI18n()
  const navigate = useNavigate()
  const { error: showError, success: showSuccess } = useToast()

  // Zustand stores
  const { searchResults, searchClients } = useClientStore()

  // Local state para ventas y filtros
  const [rawSales, setRawSales] = useState([]) // Datos sin filtrar de la API
  const [isLoading, setIsLoading] = useState(false)
  const [error, setError] = useState(null)

  // Filtros
  const [searchTerm, setSearchTerm] = useState('')
  const [selectedClient, setSelectedClient] = useState('') // ID del cliente
  const [selectedClientName, setSelectedClientName] = useState('') // Nombre del cliente para API
  const [selectedStatus, setSelectedStatus] = useState('')

  // Estado para dropdown de clientes
  const [clientSearchTerm, setClientSearchTerm] = useState('')
  const [isClientDropdownOpen, setIsClientDropdownOpen] = useState(false)
  const [highlightedClientIndex, setHighlightedClientIndex] = useState(0)
  const clientDropdownRef = useRef(null)
  const clientInputRef = useRef(null)
  const clientListRef = useRef(null)

  // Inicializar con fechas del último mes por defecto
  const getDefaultDateRange = () => {
    const today = new Date()
    const lastMonth = new Date(today)
    lastMonth.setMonth(today.getMonth() - 1)

    return {
      start_date: lastMonth.toISOString().split('T')[0],
      end_date: today.toISOString().split('T')[0],
    }
  }

  const [dateRange, setDateRange] = useState(getDefaultDateRange())

  // Paginación
  const [pagination, setPagination] = useState({
    page: 1,
    page_size: 10,
    total_records: 0,
    total_pages: 0,
  })

  // Venta seleccionada para procesar pago (solo una a la vez)
  const [selectedSaleId, setSelectedSaleId] = useState(null)
  const [isPaymentModalOpen, setIsPaymentModalOpen] = useState(false)

  // Cargar datos iniciales
  useEffect(() => {
    handleLoadSales()
  }, [])

  // Cargar clientes mediante búsqueda
  const handleLoadClients = async (searchTerm = '') => {
    if (!searchTerm || searchTerm.length < 2) {
      return // Requerir al menos 2 caracteres
    }
    try {
      await searchClients(searchTerm)
    } catch (error) {
      console.error('Error loading clients:', error)
    }
  }

  // Cargar ventas con lógica inteligente según filtros
  const handleLoadSales = async () => {
    setIsLoading(true)
    setError(null)

    try {
      let response

      // LÓGICA DE FILTROS según SALE_PAYMENT_API.md:
      // 1. Si hay cliente seleccionado -> usar GET /sale/client_name/{name}/payment-status
      // 2. Si NO hay cliente pero SÍ hay fechas -> usar GET /sale/date_range/payment-status

      const hasValidDateRange = dateRange.start_date && dateRange.end_date
      const hasValidClient =
        selectedClient &&
        selectedClient !== '' &&
        selectedClient !== 'all' &&
        selectedClientName

      if (hasValidClient) {
        // PRIORIDAD 1: Buscar por nombre de cliente con estado de pago
        // Endpoint: GET /sale/client_name/{name}/payment-status
        const filters = {
          page: pagination.page,
          page_size: pagination.page_size,
        }

        response =
          await salePaymentService.getSalesByClientNameWithPaymentStatus(
            selectedClientName,
            filters
          )
      } else if (hasValidDateRange) {
        // PRIORIDAD 2: Buscar por rango de fechas con estado de pago
        // Endpoint: GET /sale/date_range/payment-status
        const filters = {
          page: pagination.page,
          page_size: pagination.page_size,
          start_date: dateRange.start_date,
          end_date: dateRange.end_date,
        }

        response =
          await salePaymentService.getSalesByDateRangeWithPaymentStatus(filters)
      } else {
        // Sin filtros válidos, usar rango por defecto del último mes
        const filters = {
          page: pagination.page,
          page_size: pagination.page_size,
          start_date: dateRange.start_date,
          end_date: dateRange.end_date,
        }

        response =
          await salePaymentService.getSalesByDateRangeWithPaymentStatus(filters)
      }

      if (response && response.data) {
        // Los endpoints de payment-status devuelven datos con la estructura correcta:
        // { sale_id, client_name, total_amount, status, balance_due, total_paid, payment_progress, ... }
        const salesData = response.data.map(item => {
          const balanceDue = item.balance_due || 0
          let correctedStatus = item.status

          // CORRECCIÓN: Si balance_due = 0, el estado debe ser PAID, no PARTIAL_PAYMENT
          if (balanceDue === 0 && correctedStatus === 'PARTIAL_PAYMENT') {
            correctedStatus = 'PAID'
          }

          return {
            id: item.sale_id || item.id,
            sale_id: item.sale_id || item.id,
            client_id: item.client_id,
            client_name: item.client_name,
            sale_date: item.sale_date,
            total_amount: item.total_amount,
            status: correctedStatus,
            balance_due: balanceDue,
            total_paid: item.total_paid || 0,
            payment_progress: item.payment_progress || 0,
            payment_count: item.payment_count || 0,
            is_fully_paid: item.is_fully_paid || balanceDue === 0,
            requires_payment: item.requires_payment !== false && balanceDue > 0,
          }
        })

        // Guardar datos - el filtrado por estado se hace reactivamente
        setRawSales(salesData)

        // Actualizar paginación
        if (response.pagination) {
          setPagination(prev => ({
            ...prev,
            total_records: response.pagination.total_records || salesData.length,
            total_pages: response.pagination.total_pages || 1,
          }))
        }
      } else {
        setRawSales([])
      }
    } catch (error) {
      // NO mostrar errores 404 como críticos - simplemente no hay resultados
      const statusCode =
        error?.status ?? error?.statusCode ?? error?.response?.status
      const is404 = statusCode === 404
      const isCriticalError =
        typeof statusCode === 'number' && statusCode >= 500

      if (isCriticalError) {
        console.error('Error loading sales:', error)
        // Mostrar error en UI solo para errores críticos
        setError(error.message || 'Error al cargar las ventas')
      }
      // 404 y otros errores no críticos se manejan silenciosamente - no hay resultados

      // Siempre limpiar los datos en caso de error
      setRawSales([])
    } finally {
      setIsLoading(false)
    }
  }

  // Filtrar ventas reactivamente por estado
  const sales = React.useMemo(() => {
    let filtered = rawSales

    // Aplicar filtro de estado si está seleccionado
    if (selectedStatus) {
      filtered = filtered.filter(sale => sale.status === selectedStatus)
    }

    return filtered
  }, [rawSales, selectedStatus])

  // Filtrar ventas localmente por búsqueda de texto
  const filteredSales = React.useMemo(() => {
    if (!searchTerm.trim()) {
      return sales
    }

    const term = searchTerm.toLowerCase().trim()
    return sales.filter(sale => {
      const orderId = (sale.id || '').toString().toLowerCase()
      const clientName = (sale.client_name || '').toLowerCase()
      return orderId.includes(term) || clientName.includes(term)
    })
  }, [sales, searchTerm])

  // Manejar cambio de página
  const handlePageChange = newPage => {
    setPagination(prev => ({ ...prev, page: newPage }))
    // Recargar con nueva página
    setTimeout(() => handleLoadSales(), 0)
  }

  // Manejar filtro de estado (local, no recarga API)
  const handleStatusFilter = status => {
    const newStatus = selectedStatus === status ? '' : status // Toggle: si ya está seleccionado, deseleccionar
    setSelectedStatus(newStatus)
    // No recargar API - el filtro se aplica localmente en handleLoadSales
  }

  // Aplicar filtros
  const handleApplyFilters = () => {
    setPagination(prev => ({ ...prev, page: 1 })) // Reset a página 1
    handleLoadSales()
  }

  // Limpiar filtros
  const handleClearFilters = () => {
    setSearchTerm('')
    setSelectedClient('')
    setSelectedClientName('') // Limpiar nombre también
    setClientSearchTerm('')
    setSelectedStatus('')
    setDateRange(getDefaultDateRange()) // Restablecer a fechas por defecto
    setPagination(prev => ({ ...prev, page: 1 }))
    // Recargar con filtros por defecto
    setTimeout(() => handleLoadSales(), 0)
  }

  // Funciones para el dropdown de clientes
  const filteredClients = React.useMemo(() => {
    // SIEMPRE usar searchResults si están disponibles (después de búsqueda API)
    // Si no hay searchResults, no mostrar nada hasta que se busque
    if (clientSearchTerm.length >= 2 && searchResults.length > 0) {
      return searchResults
    }

    // Si hay menos de 2 caracteres o no hay resultados, retornar vacío
    return []
  }, [searchResults, clientSearchTerm])

  const handleClientSelect = (clientId, clientName) => {
    setSelectedClient(clientId)
    setSelectedClientName(clientName) // Guardar nombre para usar en API
    setClientSearchTerm(clientName)
    setIsClientDropdownOpen(false)
    setHighlightedClientIndex(0)
    // NO recargar automáticamente - solo cuando se aplique el filtro
    // NO buscar de nuevo cuando se selecciona (prevenir búsqueda del nombre completo)
  }

  // Buscar clientes cuando el usuario escribe (con debounce)
  useEffect(() => {
    const timer = setTimeout(() => {
      // SOLO buscar si NO hay cliente seleccionado (estamos escribiendo para buscar)
      // Si ya hay cliente seleccionado, NO buscar (el input muestra el nombre del cliente seleccionado)
      if (clientSearchTerm && clientSearchTerm.length >= 2 && !selectedClient) {
        handleLoadClients(clientSearchTerm)
      }
    }, 500) // Debounce de 500ms

    return () => clearTimeout(timer)
  }, [clientSearchTerm, selectedClient])

  const handleClientInputClick = () => {
    setIsClientDropdownOpen(true)
    setHighlightedClientIndex(0)
  }

  const handleClientInputKeyDown = e => {
    if (!isClientDropdownOpen) {
      if (e.key === 'Enter' || e.key === 'ArrowDown') {
        setIsClientDropdownOpen(true)
        setHighlightedClientIndex(0)
        e.preventDefault()
      }
      return
    }

    const clientsToShow = [
      {
        id: 'all',
        name: t('sales.payment.filter.all_clients', 'Todos los clientes'),
      },
      ...filteredClients,
    ]

    switch (e.key) {
      case 'ArrowDown':
        e.preventDefault()
        setHighlightedClientIndex(prev =>
          prev < clientsToShow.length - 1 ? prev + 1 : prev
        )
        break
      case 'ArrowUp':
        e.preventDefault()
        setHighlightedClientIndex(prev => (prev > 0 ? prev - 1 : 0))
        break
      case 'Enter': {
        e.preventDefault()
        const selectedItem = clientsToShow[highlightedClientIndex]
        if (selectedItem) {
          const clientName =
            selectedItem.id === 'all'
              ? ''
              : selectedItem.name ||
                `${selectedItem.first_name} ${selectedItem.last_name}`
          handleClientSelect(selectedItem.id.toString(), clientName)
        }
        break
      }
      case 'Escape':
        setIsClientDropdownOpen(false)
        setHighlightedClientIndex(0)
        break
      default:
        break
    }
  }

  // Cerrar dropdown al hacer clic fuera o presionar ESC
  useEffect(() => {
    if (!isClientDropdownOpen) return

    const handleClickOutside = event => {
      if (
        clientDropdownRef.current &&
        !clientDropdownRef.current.contains(event.target)
      ) {
        setIsClientDropdownOpen(false)
      }
    }

    const handleEscapeKey = event => {
      if (event.key === 'Escape') {
        setIsClientDropdownOpen(false)
        // Devolver el focus al input
        clientInputRef.current?.focus()
      }
    }

    document.addEventListener('mousedown', handleClickOutside)
    document.addEventListener('keydown', handleEscapeKey)

    return () => {
      document.removeEventListener('mousedown', handleClickOutside)
      document.removeEventListener('keydown', handleEscapeKey)
    }
  }, [isClientDropdownOpen])

  // Focus en el primer elemento cuando se abre el dropdown
  useEffect(() => {
    if (isClientDropdownOpen && clientListRef.current) {
      // Primero quitar el focus del input
      clientInputRef.current?.blur()

      // Usar requestAnimationFrame para asegurar que el DOM esté completamente renderizado
      requestAnimationFrame(() => {
        const firstElement = clientListRef.current?.children[0]
        if (firstElement && typeof firstElement.focus === 'function') {
          firstElement.focus()
        }
      })
    }
  }, [isClientDropdownOpen])

  // Scroll al item destacado
  useEffect(() => {
    if (isClientDropdownOpen && clientListRef.current) {
      const highlightedElement =
        clientListRef.current.children[highlightedClientIndex]
      if (highlightedElement) {
        highlightedElement.scrollIntoView({
          block: 'nearest',
          behavior: 'smooth',
        })
      }
    }
  }, [highlightedClientIndex, isClientDropdownOpen])

  // Manejar selección de venta (solo una a la vez)
  const handleToggleSaleSelection = saleId => {
    // Si ya está seleccionada, deseleccionar; sino, seleccionar esta
    setSelectedSaleId(prev => (prev === saleId ? null : saleId))
  }

  // Manejar envío de pago
  const handlePaymentSubmit = async paymentData => {
    try {
      await salePaymentService.processSalePaymentWithCashRegister(paymentData)
      showSuccess(
        t('common.success'),
        t('sales.registerPaymentModal.successMessage', 'Pago registrado exitosamente')
      )
      // Reload sales data to update balance
      await handleLoadSales()
      // Clear selection and close modal
      setSelectedSaleId(null)
      setIsPaymentModalOpen(false)
    } catch (error) {
      console.error('Error registering payment:', error)
      throw error // Re-throw so modal can handle it
    }
  }

<<<<<<< HEAD
  // Función para filtrar ventas localmente por nombre de cliente
  const handleSearchClientByName = async () => {
    if (!clientNameSearch.trim()) {
      // Si el campo está vacío, mostrar todas las ventas
      setSales(allSales)
      return
    }

    setIsSalesLoading(true)
    setSalesError(null)

    try {
      // Usar el endpoint dedicado para búsqueda por nombre de cliente
      const response = await salePaymentService.getSalesByClientNameWithPaymentStatus(
        clientNameSearch.trim(),
        {
          page: 1,
          page_size: dateFilters.page_size || 50
        }
      )

      if (response?.data) {
        // Los datos ya vienen en formato plano con payment status
        const salesData = response.data.map(item => {
          return {
            ...item,
            id: item.id || item.sale_id,
          }
        })
        setSales(salesData)
      } else {
        setSales([])
      }
    } catch (error) {
      console.error('Error searching sales by client name:', error)
      setSalesError(error.message || 'Error al buscar ventas por nombre de cliente')
      setSales([])
    } finally {
      setIsSalesLoading(false)
    }
=======
  // Formatear moneda en guaraníes
  const formatCurrency = amount => {
    if (amount === null || amount === undefined || isNaN(amount)) return 'Gs. 0'
    return `Gs. ${Number(amount).toLocaleString('es-PY', {
      minimumFractionDigits: 0,
      maximumFractionDigits: 0,
    })}`
>>>>>>> fd329075
  }

  // Formatear fecha
  const formatDate = dateString => {
    if (!dateString) return 'N/A'
    const date = new Date(dateString)
    return date.toLocaleDateString('es-PY', {
      year: 'numeric',
      month: '2-digit',
      day: '2-digit',
    })
  }

  // Obtener badge de estado
  const getStatusBadge = status => {
    const statusConfig = {
      PENDING: {
        label: t('sales.payment.status.pending', 'Pendiente'),
        className: 'sales-payment-new__status-badge--pending',
      },
      PARTIAL_PAYMENT: {
        label: t('sales.payment.status.partial', 'Parcialmente Pagado'),
        className: 'sales-payment-new__status-badge--partial',
      },
      PAID: {
        label: t('sales.payment.status.paid', 'Pagado'),
        className: 'sales-payment-new__status-badge--paid',
      },
      CANCELLED: {
        label: t('sales.payment.status.cancelled', 'Cancelada'),
        className: 'sales-payment-new__status-badge--cancelled',
      },
    }

    const config = statusConfig[status] || statusConfig['PENDING']

    return (
      <span className={`sales-payment-new__status-badge ${config.className}`}>
        {config.label}
      </span>
    )
  }

  // Estados de UI
  if (isLoading && sales.length === 0) {
    return <DataState variant='loading' skeletonVariant='list' />
  }

  if (error && sales.length === 0) {
    return (
      <DataState
        variant='error'
        title={t('sales.payment.error.title', 'Error al cargar')}
        message={error}
        onRetry={handleLoadSales}
      />
    )
  }

  return (
    <div className='sales-payment-new'>
      {/* Header */}
      <div className='sales-payment-new__header'>
        <div className='sales-payment-new__header-content'>
          <div className='sales-payment-new__header-icon'>
            <Receipt className='icon icon--large' />
          </div>
          <div className='sales-payment-new__header-text'>
            <h1 className='sales-payment-new__title'>
              {t('sales.payment.title', 'Gestión de Cobros')}
            </h1>
            <p className='sales-payment-new__subtitle'>
              {t(
                'sales.payment.subtitle',
                'Busque y seleccione órdenes para procesar pagos.'
              )}
            </p>
          </div>
        </div>
        <div className='sales-payment-new__header-actions'>
          <Button
            onClick={handleLoadSales}
            disabled={isLoading}
            variant='outline'
            className='btn btn--secondary'
          >
            <RefreshCw className={`icon ${isLoading ? 'animate-spin' : ''}`} />
            {t('sales.payment.action.refresh', 'Actualizar Lista')}
          </Button>
          <Button
            onClick={() => setIsPaymentModalOpen(true)}
            disabled={!selectedSaleId}
            className='btn btn--primary'
          >
            <CreditCard className='icon' />
            {t('sales.payment.action.proceed', 'Proceder al Pago')}
          </Button>
        </div>
      </div>

      {/* Filtros */}
      <div className='sales-payment-new__filters'>
        {/* Búsqueda y Selectores */}
        <div className='sales-payment-new__filters-row'>
          {/* Búsqueda por texto */}
          <div className='sales-payment-new__filter-search'>
            <Search className='sales-payment-new__filter-search-icon' />
            <Input
              placeholder={t(
                'sales.payment.search.placeholder',
                'Buscar por ID de orden o nombre de cliente'
              )}
              value={searchTerm}
              onChange={e => setSearchTerm(e.target.value)}
              className='sales-payment-new__filter-input'
            />
          </div>

          {/* Selector de cliente con búsqueda */}
          <div
            className='sales-payment-new__filter-select'
            ref={clientDropdownRef}
          >
            <div className='sales-payment-new__client-dropdown'>
              <input
                ref={clientInputRef}
                type='text'
                value={clientSearchTerm}
                onChange={e => {
                  setClientSearchTerm(e.target.value)
                  // Limpiar cliente seleccionado cuando el usuario escribe para buscar otro
                  if (selectedClient) {
                    setSelectedClient('')
                    setSelectedClientName('')
                  }
                }}
                onClick={handleClientInputClick}
                onKeyDown={handleClientInputKeyDown}
                placeholder={t(
                  'sales.payment.filter.client',
                  'Seleccionar cliente'
                )}
                className='sales-payment-new__filter-input sales-payment-new__client-input'
              />
              <ChevronDown
                className='sales-payment-new__client-dropdown-icon'
                onClick={handleClientInputClick}
              />
              {isClientDropdownOpen && (
                <div
                  className='sales-payment-new__client-dropdown-menu'
                  ref={clientListRef}
                >
                  <button
                    type='button'
                    className={`sales-payment-new__client-dropdown-item ${
                      highlightedClientIndex === 0
                        ? 'sales-payment-new__client-dropdown-item--highlighted'
                        : ''
                    }`}
                    onClick={() => handleClientSelect('all', '')}
                    onMouseEnter={() => setHighlightedClientIndex(0)}
                    onFocus={() => setHighlightedClientIndex(0)}
                  >
                    {t(
                      'sales.payment.filter.all_clients',
                      'Todos los clientes'
                    )}
                  </button>
                  {filteredClients.map((client, index) => {
                    const clientName =
                      client.name || `${client.first_name} ${client.last_name}`
                    return (
                      <button
                        type='button'
                        key={client.id}
                        className={`sales-payment-new__client-dropdown-item ${
                          highlightedClientIndex === index + 1
                            ? 'sales-payment-new__client-dropdown-item--highlighted'
                            : ''
                        }`}
                        onClick={() =>
                          handleClientSelect(client.id.toString(), clientName)
                        }
                        onMouseEnter={() =>
                          setHighlightedClientIndex(index + 1)
                        }
                        onFocus={() => setHighlightedClientIndex(index + 1)}
                      >
                        {clientName}
                      </button>
                    )
                  })}
                  {filteredClients.length === 0 && (
                    <div className='sales-payment-new__client-dropdown-item sales-payment-new__client-dropdown-item--empty'>
                      No se encontraron clientes
                    </div>
                  )}
                </div>
              )}
            </div>
          </div>

          {/* Selector de rango de fechas */}
          <div className='sales-payment-new__filter-date'>
            <Input
              type='date'
              value={dateRange.start_date}
              onChange={e =>
                setDateRange(prev => ({ ...prev, start_date: e.target.value }))
              }
              placeholder={t('sales.payment.filter.start_date', 'Fecha inicio')}
              className='sales-payment-new__filter-input'
            />
            <Input
              type='date'
              value={dateRange.end_date}
              onChange={e =>
                setDateRange(prev => ({ ...prev, end_date: e.target.value }))
              }
              placeholder={t('sales.payment.filter.end_date', 'Fecha fin')}
              className='sales-payment-new__filter-input'
            />
          </div>
        </div>

        {/* Filtros de Estado */}
        <div className='sales-payment-new__filters-row sales-payment-new__filters-row--status'>
          <div className='sales-payment-new__status-label'>
            {t('sales.payment.filter.status', 'Estado')}:
          </div>
          <div className='sales-payment-new__status-filters'>
            <button
              type='button'
              onClick={() => handleStatusFilter('PENDING')}
              className={`sales-payment-new__status-pill ${
                selectedStatus === 'PENDING'
                  ? 'sales-payment-new__status-pill--active sales-payment-new__status-pill--pending'
                  : 'sales-payment-new__status-pill--pending'
              }`}
            >
              {t('sales.payment.status.pending', 'Pendiente')}
            </button>
            <button
              type='button'
              onClick={() => handleStatusFilter('PARTIAL_PAYMENT')}
              className={`sales-payment-new__status-pill ${
                selectedStatus === 'PARTIAL_PAYMENT'
                  ? 'sales-payment-new__status-pill--active sales-payment-new__status-pill--partial'
                  : 'sales-payment-new__status-pill--partial'
              }`}
            >
              {t('sales.payment.status.partial', 'Parcialmente Pagado')}
            </button>
          </div>
          <div className='sales-payment-new__filter-actions'>
            <Button
              variant='ghost'
              size='sm'
              onClick={handleClearFilters}
              className='sales-payment-new__clear-filters'
            >
              {t('common.action.clear_filters', 'Limpiar Filtros')}
            </Button>
            <Button
              onClick={handleApplyFilters}
              disabled={isLoading}
              className='btn btn--primary'
            >
              {t('common.action.apply_filters', 'Aplicar Filtros')}
            </Button>
          </div>
        </div>
      </div>

      {/* Tabla */}
      <div className='sales-payment-new__table-container'>
        {filteredSales.length > 0 ? (
          <>
            <Table className='sales-payment-new__table'>
              <TableHeader>
                <TableRow>
                  <TableHead className='sales-payment-new__table-head sales-payment-new__table-head--checkbox'>
                    {/* Columna para selección individual */}
                  </TableHead>
                  <TableHead className='sales-payment-new__table-head'>
                    {t('sales.payment.table.order_id', 'ID ORDEN')}
                  </TableHead>
                  <TableHead className='sales-payment-new__table-head'>
                    {t('sales.payment.table.client', 'CLIENTE')}
                  </TableHead>
                  <TableHead className='sales-payment-new__table-head'>
                    {t('sales.payment.table.date', 'FECHA')}
                  </TableHead>
                  <TableHead className='sales-payment-new__table-head sales-payment-new__table-head--right'>
                    {t('sales.payment.table.total', 'MONTO TOTAL')}
                  </TableHead>
                  <TableHead className='sales-payment-new__table-head sales-payment-new__table-head--right'>
                    {t('sales.payment.table.balance', 'SALDO PENDIENTE')}
                  </TableHead>
                  <TableHead className='sales-payment-new__table-head'>
                    {t('sales.payment.table.status', 'ESTADO')}
                  </TableHead>
                  <TableHead className='sales-payment-new__table-head sales-payment-new__table-head--actions'>
                    {t('sales.payment.table.action', 'ACCIÓN')}
                  </TableHead>
                </TableRow>
              </TableHeader>
              <TableBody>
                {filteredSales.map(sale => (
                  <TableRow
                    key={sale.id}
                    className={`sales-payment-new__table-row ${
                      selectedSaleId === sale.id
                        ? 'sales-payment-new__table-row--selected'
                        : ''
                    }`}
                    onClick={() => handleToggleSaleSelection(sale.id)}
                    style={{ cursor: 'pointer' }}
                  >
                    <TableCell className='sales-payment-new__table-cell sales-payment-new__table-cell--checkbox'>
                      <input
                        type='radio'
                        name='sale-selection'
                        checked={selectedSaleId === sale.id}
                        onChange={() => handleToggleSaleSelection(sale.id)}
                        onClick={e => e.stopPropagation()}
                        className='sales-payment-new__radio'
                      />
                    </TableCell>
                    <TableCell className='sales-payment-new__table-cell'>
                      <span className='sales-payment-new__order-id'>
                        #{sale.id}
                      </span>
                    </TableCell>
                    <TableCell className='sales-payment-new__table-cell'>
                      {sale.client_name || 'N/A'}
                    </TableCell>
                    <TableCell className='sales-payment-new__table-cell'>
                      {formatDate(sale.sale_date || sale.created_at)}
                    </TableCell>
                    <TableCell className='sales-payment-new__table-cell sales-payment-new__table-cell--right'>
                      <span className='sales-payment-new__amount'>
                        {formatCurrency(sale.total_amount)}
                      </span>
                    </TableCell>
                    <TableCell className='sales-payment-new__table-cell sales-payment-new__table-cell--right'>
                      <span className='sales-payment-new__balance'>
                        {formatCurrency(sale.balance_due)}
                      </span>
                    </TableCell>
                    <TableCell className='sales-payment-new__table-cell'>
                      {getStatusBadge(sale.status)}
                    </TableCell>
                    <TableCell className='sales-payment-new__table-cell sales-payment-new__table-cell--actions'>
                      <Button
                        variant='ghost'
                        size='sm'
                        onClick={e => {
                          e.stopPropagation()
                          navigate(`/cobros-ventas/${sale.id}`)
                        }}
                        className='btn btn--ghost btn--small'
                      >
                        {t('common.action.view_detail', 'Ver Detalle')}
                      </Button>
                    </TableCell>
                  </TableRow>
                ))}
              </TableBody>
            </Table>

            {/* Paginación */}
            <div className='sales-payment-new__pagination'>
              <div className='sales-payment-new__pagination-info'>
                {t('sales.payment.pagination.showing', 'Mostrando')}{' '}
                {(pagination.page - 1) * pagination.page_size + 1}-
                {Math.min(
                  pagination.page * pagination.page_size,
                  pagination.total_records
                )}{' '}
                {t('sales.payment.pagination.of', 'de')}{' '}
                {pagination.total_records}
              </div>
              <div className='sales-payment-new__pagination-controls'>
                <Button
                  variant='outline'
                  size='sm'
                  onClick={() => handlePageChange(pagination.page - 1)}
                  disabled={pagination.page === 1 || isLoading}
                  className='btn btn--secondary btn--small'
                >
                  {t('common.pagination.previous', 'Anterior')}
                </Button>
                <div className='sales-payment-new__pagination-pages'>
                  {Array.from(
                    { length: Math.min(pagination.total_pages, 3) },
                    (_, i) => {
                      const pageNumber = i + 1
                      return (
                        <Button
                          key={pageNumber}
                          variant={
                            pagination.page === pageNumber
                              ? 'default'
                              : 'outline'
                          }
                          size='sm'
                          onClick={() => handlePageChange(pageNumber)}
                          disabled={isLoading}
                          className={`btn ${
                            pagination.page === pageNumber
                              ? 'btn--primary'
                              : 'btn--secondary'
                          } btn--small`}
                        >
                          {pageNumber}
                        </Button>
                      )
                    }
                  )}
                </div>
                <Button
                  variant='outline'
                  size='sm'
                  onClick={() => handlePageChange(pagination.page + 1)}
                  disabled={
                    pagination.page === pagination.total_pages || isLoading
                  }
                  className='btn btn--secondary btn--small'
                >
                  {t('common.pagination.next', 'Siguiente')}
                </Button>
              </div>
            </div>
          </>
        ) : (
          <DataState
            variant='empty'
            title={t('sales.payment.empty.title', 'Sin resultados')}
            message={t(
              'sales.payment.empty.message',
              'No se encontraron órdenes de venta con los filtros seleccionados'
            )}
            onAction={handleClearFilters}
            actionLabel={t('common.action.clear_filters', 'Limpiar Filtros')}
          />
        )}
      </div>

      {/* Modal de registro de pago */}
      <RegisterSalePaymentModal
        open={isPaymentModalOpen}
        onOpenChange={setIsPaymentModalOpen}
        sale={rawSales.find(s => s.id === selectedSaleId)}
        onSubmit={handlePaymentSubmit}
      />
    </div>
  )
}

export default SalePayment<|MERGE_RESOLUTION|>--- conflicted
+++ resolved
@@ -460,48 +460,6 @@
     }
   }
 
-<<<<<<< HEAD
-  // Función para filtrar ventas localmente por nombre de cliente
-  const handleSearchClientByName = async () => {
-    if (!clientNameSearch.trim()) {
-      // Si el campo está vacío, mostrar todas las ventas
-      setSales(allSales)
-      return
-    }
-
-    setIsSalesLoading(true)
-    setSalesError(null)
-
-    try {
-      // Usar el endpoint dedicado para búsqueda por nombre de cliente
-      const response = await salePaymentService.getSalesByClientNameWithPaymentStatus(
-        clientNameSearch.trim(),
-        {
-          page: 1,
-          page_size: dateFilters.page_size || 50
-        }
-      )
-
-      if (response?.data) {
-        // Los datos ya vienen en formato plano con payment status
-        const salesData = response.data.map(item => {
-          return {
-            ...item,
-            id: item.id || item.sale_id,
-          }
-        })
-        setSales(salesData)
-      } else {
-        setSales([])
-      }
-    } catch (error) {
-      console.error('Error searching sales by client name:', error)
-      setSalesError(error.message || 'Error al buscar ventas por nombre de cliente')
-      setSales([])
-    } finally {
-      setIsSalesLoading(false)
-    }
-=======
   // Formatear moneda en guaraníes
   const formatCurrency = amount => {
     if (amount === null || amount === undefined || isNaN(amount)) return 'Gs. 0'
@@ -509,7 +467,6 @@
       minimumFractionDigits: 0,
       maximumFractionDigits: 0,
     })}`
->>>>>>> fd329075
   }
 
   // Formatear fecha
