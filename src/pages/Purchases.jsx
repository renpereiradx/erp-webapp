/**
 * Página de Compras - Historial de Órdenes de Compra
 * Implementa patrón MVP con Sass + Fluent Design System 2
 * Basado en especificaciones de GUIA_MVP_DESARROLLO.md y FLUENT_DESIGN_SYSTEM.md
 */

import React, { useState, useEffect, useRef } from 'react'
import {
  Search,
  Download,
  X,
  User,
  Calendar,
  MoreVertical,
  Eye,
  Ban,
} from 'lucide-react'
<<<<<<< HEAD

// UI Components
import { Button } from '@/components/ui/button'
import { Input } from '@/components/ui/input'
import { Card, CardContent, CardHeader, CardTitle } from '@/components/ui/card'
import { Badge } from '@/components/ui/badge'
import {
  Tooltip,
  TooltipTrigger,
  TooltipContent,
} from '@/components/ui/tooltip'
import {
  Dialog,
  DialogContent,
  DialogDescription,
  DialogFooter,
  DialogHeader,
  DialogTitle,
} from '@/components/ui/dialog'
import { Label } from '@/components/ui/label'
import { RadioGroup, RadioGroupItem } from '@/components/ui/radio-group'
import { Tabs, TabsContent, TabsList, TabsTrigger } from '@/components/ui/tabs'
=======
>>>>>>> fd329075
import DataState from '@/components/ui/DataState'
import SegmentedControl from '@/components/ui/SegmentedControl'
import { useI18n } from '@/lib/i18n'
import supplierService from '@/services/supplierService'
import { PaymentMethodService } from '@/services/paymentMethodService'
import { CurrencyService } from '@/services/currencyService'
import { productService } from '@/services/productService'
import purchaseService from '@/services/purchaseService'
import {
  classifySupplierSearchTerm,
  fetchPurchasesBySupplierTerm,
} from '@/services/purchasePaymentsMvpService'

const Purchases = () => {
  const { t } = useI18n()

<<<<<<< HEAD
  const calculateSalePriceFromMargin = (unitPrice, profitPct) => {
    const cost = Number(unitPrice)
    const margin = Number(profitPct)
    if (!Number.isFinite(cost) || !Number.isFinite(margin)) return 0
    return cost * (1 + margin / 100)
  }

  const calculateMarginFromSalePrice = (unitPrice, salePrice) => {
    const cost = Number(unitPrice)
    const sale = Number(salePrice)
    if (!Number.isFinite(cost) || cost === 0 || !Number.isFinite(sale)) {
      return null
    }
    return ((sale - cost) / cost) * 100
  }

  // Local states
  const [activeTab, setActiveTab] = useState('create')
=======
  // Estados locales MVP (sin store por ahora)
  const [purchaseOrders, setPurchaseOrders] = useState([])
  const [loading, setLoading] = useState(false)
  const [error, setError] = useState(null)
  const [searchTerm, setSearchTerm] = useState('')
  const [activeTab, setActiveTab] = useState('nueva-compra')
  const [startDate, setStartDate] = useState('')
  const [endDate, setEndDate] = useState('')
  const [selectedStatus, _setSelectedStatus] = useState('')
  const [searchType, setSearchType] = useState('date') // 'date' o 'supplier'

  // Estados para búsqueda de proveedores
  const [supplierSearch, setSupplierSearch] = useState('')
  const [supplierResults, setSupplierResults] = useState([])
>>>>>>> fd329075
  const [selectedSupplier, setSelectedSupplier] = useState(null)
  const [_showSupplierDropdown, setShowSupplierDropdown] = useState(false)
  const [searchingSuppliers, setSearchingSuppliers] = useState(false)
  const supplierSearchRef = useRef(null)

  // Estados para detalles de pago
  const [paymentMethod, setPaymentMethod] = useState('')
  const [paymentCurrency, setPaymentCurrency] = useState('PYG')
  const [paymentMethods, setPaymentMethods] = useState([])
  const [currencies, setCurrencies] = useState([])
  const [loadingPaymentMethods, setLoadingPaymentMethods] = useState(false)
  const [loadingCurrencies, setLoadingCurrencies] = useState(false)

  // Estados para el modal de agregar productos
  const [isModalOpen, setIsModalOpen] = useState(false)
  const [editingItemId, setEditingItemId] = useState(null) // ID del item siendo editado
  const [modalProductSearch, setModalProductSearch] = useState('')
  const [modalProductResults, setModalProductResults] = useState([])
  const [modalSelectedProduct, setModalSelectedProduct] = useState(null)
  const [searchingProducts, setSearchingProducts] = useState(false)
  const [showProductDropdown, setShowProductDropdown] = useState(false)
  const [modalQuantity, setModalQuantity] = useState(1)
  const [modalUnitPrice, setModalUnitPrice] = useState(0)
  const [modalProfitPct, setModalProfitPct] = useState(30)
  const [modalSalePrice, setModalSalePrice] = useState(0) // Precio de venta final
  const [pricingMode, setPricingMode] = useState('margin') // 'margin' o 'sale_price'
  const [modalTaxRateId, setModalTaxRateId] = useState(null) // Tax rate seleccionado
  const [taxRates, setTaxRates] = useState([]) // Lista de tasas disponibles
  const [loadingTaxRates, setLoadingTaxRates] = useState(false)
  const [purchaseItems, setPurchaseItems] = useState([])
  const modalProductSearchRef = useRef(null)

  // Estados para el menú de acciones de la tabla
  const [openActionMenu, setOpenActionMenu] = useState(null)

  // Estados para el modal de preview de cancelación
  const [showCancelPreview, setShowCancelPreview] = useState(false)
  const [cancelPreviewData, setCancelPreviewData] = useState(null)
  const [orderToCancel, setOrderToCancel] = useState(null)

  // Estados para el modal de vista de detalles
  const [showViewModal, setShowViewModal] = useState(false)
  const [viewOrderData, setViewOrderData] = useState(null)
  const [_loadingDetails, setLoadingDetails] = useState(false)

<<<<<<< HEAD
  // Modal states
  const [showSupplierModal, setShowSupplierModal] = useState(false)
  const [showProductModal, setShowProductModal] = useState(false)
  const [showTaxModal, setShowTaxModal] = useState(false)
  const [showOrderDetails, setShowOrderDetails] = useState(null)
  const [pricingModalState, setPricingModalState] = useState({
    open: false,
    product: null,
  })
  const [pricingMode, setPricingMode] = useState('percentage')
  const [pricingValues, setPricingValues] = useState({
    percentage: '',
    salePrice: '',
  })
=======
  // Cargar datos al montar y configurar fechas por defecto
  useEffect(() => {
    const loadPurchases = async () => {
      setLoading(true)
      setError(null)
>>>>>>> fd329075

      try {
        // Cargar compras de los últimos 30 días y establecer las fechas por defecto
        const endDateVal = new Date().toISOString().split('T')[0]
        const startDateVal = new Date()
        startDateVal.setDate(startDateVal.getDate() - 30)
        const startDateStr = startDateVal.toISOString().split('T')[0]

        // Establecer fechas por defecto en los inputs
        setStartDate(startDateStr)
        setEndDate(endDateVal)

        const purchaseService = (await import('@/services/purchaseService'))
          .default
        const response = await purchaseService.getPurchasesByDateRange(
          startDateStr,
          endDateVal,
          1,
          50
        )

        if (response.success && response.data) {
          setPurchaseOrders(response.data)
        }
      } catch (err) {
        console.error('Error loading purchases:', err)
        setError(err.message || 'Error al cargar compras')
      } finally {
        setLoading(false)
      }
    }

    loadPurchases()
  }, [])

  // Cargar métodos de pago desde la API
  useEffect(() => {
    const loadPaymentMethods = async () => {
      setLoadingPaymentMethods(true)
      try {
        const methods = await PaymentMethodService.getAll()
        setPaymentMethods(methods || [])
      } catch (err) {
        console.error('Error loading payment methods:', err)
        // Si falla, dejamos el array vacío
        setPaymentMethods([])
      } finally {
        setLoadingPaymentMethods(false)
      }
    }

    loadPaymentMethods()
  }, [])

  // Cargar monedas desde la API
  useEffect(() => {
    const loadCurrencies = async () => {
      setLoadingCurrencies(true)
      try {
        const currenciesData = await CurrencyService.getAll()
        setCurrencies(currenciesData || [])

        // Establecer la moneda base (PYG) como default si existe
        if (currenciesData && currenciesData.length > 0) {
          const baseCurrency = currenciesData.find(c => c.is_base_currency)
          if (baseCurrency) {
            setPaymentCurrency(baseCurrency.currency_code)
          }
        }
      } catch (err) {
        console.error('Error loading currencies:', err)
        // Si falla, dejamos el array vacío
        setCurrencies([])
      } finally {
        setLoadingCurrencies(false)
      }
    }

    loadCurrencies()
  }, [])

  // Cargar tasas de impuesto desde la API
  useEffect(() => {
    const loadTaxRates = async () => {
      setLoadingTaxRates(true)
      try {
        const response = await purchaseService.getTaxRates(1, 100)
        if (response.success && response.data) {
          setTaxRates(response.data)
        }
      } catch (err) {
        console.error('Error loading tax rates:', err)
        setTaxRates([])
      } finally {
        setLoadingTaxRates(false)
      }
    }

    loadTaxRates()
  }, [])

  // Filtrar órdenes localmente (solo para filtrado adicional por estado)
  const filteredOrders = purchaseOrders.filter(orderData => {
    // Los datos vienen en formato { purchase: {...}, details: [...] }
    const order = orderData.purchase || orderData

    // Filtro por estado (siempre aplica)
    const matchesStatus =
      selectedStatus === '' || order.status === selectedStatus

    return matchesStatus
  })

<<<<<<< HEAD
  const pricingProduct = pricingModalState.product
  
  // Buscar el producto actual en selectedProducts para tener datos actualizados
  const currentPricingProduct = pricingProduct
    ? selectedProducts.find(p => p.product_id === pricingProduct.product_id)
    : null
    
  const pricingUnitPrice = currentPricingProduct
    ? Number(currentPricingProduct.unit_price) || 0
    : 0
  const currentPricingMargin = currentPricingProduct
    ? Number(
        currentPricingProduct.profit_pct ?? orderData.default_profit_margin ?? 0
      ) || 0
    : 0
  const currentPricingSalePrice = calculateSalePriceFromMargin(
    pricingUnitPrice,
    Number.isFinite(currentPricingMargin) ? currentPricingMargin : 0
  )
  const parsedPricingPercentage = parseFloat(pricingValues.percentage)
  const safePricingPercentage = Number.isNaN(parsedPricingPercentage)
    ? null
    : parsedPricingPercentage
  const parsedPricingSalePrice = parseFloat(pricingValues.salePrice)
  const safePricingSalePrice = Number.isNaN(parsedPricingSalePrice)
    ? null
    : parsedPricingSalePrice
  const previewPricingProfit =
    pricingMode === 'percentage'
      ? safePricingPercentage
      : safePricingSalePrice !== null
        ? calculateMarginFromSalePrice(
            pricingUnitPrice,
            safePricingSalePrice
          )
        : null
  const previewPricingSalePrice =
    pricingMode === 'percentage'
      ? safePricingPercentage !== null
        ? calculateSalePriceFromMargin(
            pricingUnitPrice,
            safePricingPercentage
          )
        : 0
      : safePricingSalePrice ?? 0

  useEffect(() => {
    if (!pricingModalState.open || !pricingModalState.product) {
      return
    }

    const unitPrice = Number(pricingModalState.product.unit_price) || 0
    const initialMargin = Number(
      pricingModalState.product.profit_pct ?? orderData.default_profit_margin
    )
    const initialSalePrice = calculateSalePriceFromMargin(
      unitPrice,
      initialMargin
    )

    setPricingMode('percentage')
    setPricingValues({
      percentage:
        Number.isFinite(initialMargin) && !Number.isNaN(initialMargin)
          ? initialMargin.toFixed(2)
          : '',
      salePrice:
        Number.isFinite(initialSalePrice) && initialSalePrice > 0
          ? initialSalePrice.toFixed(2)
          : '',
    })
  }, [
    pricingModalState.open,
    pricingModalState.product,
    orderData.default_profit_margin,
  ])

  // Load tax rates on component mount
  useEffect(() => {
    fetchTaxRates()
  }, [fetchTaxRates])

  // Only load purchase orders when switching to list tab
  // Comentado temporalmente hasta que los endpoints estén disponibles
  // useEffect(() => {
  //   if (activeTab === 'list') {
  //     fetchPurchaseOrders();
  //   }
  // }, [activeTab, fetchPurchaseOrders]);

  // Clear search results when leaving records tab
=======
  // Búsqueda automática cuando cambian las fechas (solo en modo fecha)
>>>>>>> fd329075
  useEffect(() => {
    if (
      searchType !== 'date' ||
      !startDate ||
      !endDate ||
      activeTab !== 'historial'
    ) {
      return
    }

    const timeoutId = setTimeout(() => {
      handleFilter()
    }, 500) // Debounce de 500ms

    return () => clearTimeout(timeoutId)
  }, [startDate, endDate, searchType, activeTab]) // eslint-disable-line react-hooks/exhaustive-deps

  // Búsqueda de proveedores con debounce
  useEffect(() => {
    const searchSuppliers = async () => {
      const currentSearch = supplierSearch
      if (!currentSearch || currentSearch.length < 2) {
        setSupplierResults([])
        setShowSupplierDropdown(false)
        return
      }

      setSearchingSuppliers(true)
      try {
        const response = await supplierService.searchByName(supplierSearch)

        // La API puede devolver directamente un array o un objeto con { success, data }
        let results = []

        if (Array.isArray(response)) {
          results = response
        } else if (response && response.success && response.data) {
          results = Array.isArray(response.data)
            ? response.data
            : [response.data]
        } else if (
          response &&
          typeof response === 'object' &&
          !response.success
        ) {
          results = [response]
        }

        setSupplierResults(results)
      } catch (err) {
        console.error('Error searching suppliers:', err)
        setSupplierResults([])
      } finally {
        setSearchingSuppliers(false)
      }
    }

    const timeoutId = setTimeout(searchSuppliers, 300)
    return () => clearTimeout(timeoutId)
  }, [supplierSearch])

  // Cerrar dropdown al hacer click fuera
  useEffect(() => {
    const handleClickOutside = event => {
      if (
        supplierSearchRef.current &&
        !supplierSearchRef.current.contains(event.target)
      ) {
        setShowSupplierDropdown(false)
      }
      if (
        modalProductSearchRef.current &&
        !modalProductSearchRef.current.contains(event.target)
      ) {
        setShowProductDropdown(false)
      }
      // Para el menú de acciones, verificar si se hizo clic fuera de cualquier action-menu
      const clickedInsideActionMenu = event.target.closest('.action-menu')
      if (!clickedInsideActionMenu) {
        setOpenActionMenu(null)
      }
    }

    document.addEventListener('mousedown', handleClickOutside)
    return () => document.removeEventListener('mousedown', handleClickOutside)
  }, [])

  // Búsqueda de productos con debounce (para el modal)
  useEffect(() => {
    // Cancelar búsqueda anterior si existe
    let isCancelled = false

    const searchProducts = async () => {
      const trimmedSearch = modalProductSearch.trim()

      // Limpiar resultados si no hay búsqueda o es muy corta
      if (!trimmedSearch || trimmedSearch.length < 2) {
        setModalProductResults([])
        setShowProductDropdown(false)
        setSearchingProducts(false)
        return
      }

      setSearchingProducts(true)
      setShowProductDropdown(true)

      try {
        // Usar searchProductsFinancial para obtener productos con precios
        const results = await productService.searchProductsFinancial(
          trimmedSearch,
          { limit: 10 }
        )

        // Solo actualizar si no fue cancelado
        if (!isCancelled) {
          setModalProductResults(Array.isArray(results) ? results : [])
        }
      } catch (err) {
        if (!isCancelled) {
          console.error('Error searching products:', err)
          setModalProductResults([])
        }
      } finally {
        if (!isCancelled) {
          setSearchingProducts(false)
        }
      }
    }

    // Debounce de 500ms
    const timeoutId = setTimeout(searchProducts, 500)

    return () => {
      isCancelled = true
      clearTimeout(timeoutId)
    }
  }, [modalProductSearch])

  // Sincronizar precio de venta cuando cambia el margen o precio unitario (modo margen)
  useEffect(() => {
    if (pricingMode === 'margin') {
      // Calcular precio de venta: costo * (1 + margen/100)
      const calculatedSalePrice = modalUnitPrice * (1 + modalProfitPct / 100)
      setModalSalePrice(calculatedSalePrice)
    }
  }, [modalUnitPrice, modalProfitPct, pricingMode])

  // Sincronizar margen cuando cambia el precio de venta (modo precio de venta)
  useEffect(() => {
    if (pricingMode === 'sale_price' && modalUnitPrice > 0) {
      // Calcular margen: ((precio_venta - costo) / costo) * 100
      const calculatedMargin =
        ((modalSalePrice - modalUnitPrice) / modalUnitPrice) * 100
      setModalProfitPct(Math.max(0, calculatedMargin)) // No permitir márgenes negativos
    }
  }, [modalSalePrice, modalUnitPrice, pricingMode])

  // Atajos de teclado
  useEffect(() => {
    const handleKeyDown = event => {
      // Ctrl+A para abrir modal de agregar producto
      if (
        (event.ctrlKey || event.metaKey) &&
        event.key === 'a' &&
        activeTab === 'nueva-compra'
      ) {
        event.preventDefault()
        setIsModalOpen(true)
      }
<<<<<<< HEAD

      // Extraer el precio de compra desde unit_costs_summary si está disponible
      let costFromSummary = 0
      if (product.unit_costs_summary && typeof product.unit_costs_summary === 'object') {
        // unit_costs_summary puede tener la estructura: { average_cost: 60, last_cost: 60, etc. }
        costFromSummary = parseFloat(
          product.unit_costs_summary.last_cost ??
          product.unit_costs_summary.average_cost ??
          product.unit_costs_summary.cost ??
          0
        ) || 0
      }

      const resolvedUnitPrice =
        parseFloat(
          product.purchase_price ??
            product.cost_price ??
            product.unit_price ??
            product.price ??
            product.last_purchase_price ??
            costFromSummary ??
            product.selling_price ??
            0
        ) || 0

      const defaultProfit =
        product.profit_pct !== undefined && product.profit_pct !== null
          ? parseFloat(product.profit_pct)
          : orderData.default_profit_margin

      const resolvedTaxRateId =
        product.tax_rate_id ??
        product.tax_rate?.id ??
        product.tax_rate ??
        selectedTaxRate?.id ??
        selectedTaxRate?.tax_rate_id ??
        null

      const resolvedTaxRate =
        product.tax_rate?.rate ??
        product.tax_rate ??
        selectedTaxRate?.rate ??
        selectedTaxRate?.tax_rate ??
        null

      const normalizedProduct = {
        product_id: productId,
        name:
          product.name || product.product_name || product.title || 'Sin nombre',
        description:
          product.description ||
          product.product_description ||
          product.desc ||
          '',
        quantity: 1,
        unit_price: resolvedUnitPrice,
        unit: product.unit || product.default_unit || 'unit',
        profit_pct: defaultProfit,
        tax_rate_id: resolvedTaxRateId,
        tax_rate: resolvedTaxRate,
=======
      // ESC para cerrar modal
      if (event.key === 'Escape' && isModalOpen) {
        setIsModalOpen(false)
>>>>>>> fd329075
      }
    }

    document.addEventListener('keydown', handleKeyDown)
    return () => document.removeEventListener('keydown', handleKeyDown)
  }, [activeTab, isModalOpen])

  // Handlers
  const handleSupplierSelect = supplier => {
    setSelectedSupplier(supplier)
    setSupplierSearch(supplier.name || '')
    setShowSupplierDropdown(false)
  }

  const _handleClearSupplier = () => {
    setSelectedSupplier(null)
    setSupplierSearch('')
    setSupplierResults([])
  }

  const handleProductSelect = product => {
    setModalSelectedProduct(product)
    setModalProductSearch(product.name || product.product_name || '')
    setShowProductDropdown(false)

    // Pre-llenar el precio de costo si está disponible
    const costPrice = product.cost_price || product.unit_cost || 0
    setModalUnitPrice(costPrice)

<<<<<<< HEAD
  const handleOpenPricingModal = product => {
    setPricingModalState({ open: true, product })
  }

  const handleClosePricingModal = () => {
    setPricingModalState({ open: false, product: null })
  }

  const handleApplyPricingChanges = () => {
    const modalProduct = pricingModalState.product

    if (!modalProduct) {
      handleClosePricingModal()
      return
    }

    // Get the current product from selectedProducts to ensure we have the latest data
    const targetProduct = selectedProducts.find(
      p => p.product_id === modalProduct.product_id
    )

    if (!targetProduct) {
      alert('Producto no encontrado en la lista.')
      handleClosePricingModal()
      return
    }

    const unitPrice = Number(targetProduct.unit_price) || 0

    if (pricingMode === 'salePrice' && unitPrice <= 0) {
      alert(
        'No se puede calcular el margen porque el costo del producto es 0. Ajusta el precio unitario primero.'
      )
      return
    }

    let computedProfit = null

    if (pricingMode === 'percentage') {
      const parsed = parseFloat(pricingValues.percentage)
      if (Number.isNaN(parsed)) {
        alert('Ingresa un porcentaje válido.')
        return
      }
      computedProfit = parsed
    } else {
      const salePriceValue = parseFloat(pricingValues.salePrice)
      if (Number.isNaN(salePriceValue)) {
        alert('Ingresa un precio de venta válido.')
        return
      }

      if (salePriceValue < 0) {
        alert('El precio de venta no puede ser negativo.')
        return
      }

      const margin = calculateMarginFromSalePrice(unitPrice, salePriceValue)

      if (margin === null || Number.isNaN(margin)) {
        alert('No se pudo calcular el porcentaje de ganancia. Verifica los valores ingresados.')
        return
      }

      computedProfit = margin
    }

    if (!Number.isFinite(computedProfit)) {
      alert('El porcentaje de ganancia calculado no es válido.')
      return
    }

    const normalizedProfit = Number.parseFloat(computedProfit.toFixed(4))
    handleUpdateProduct(targetProduct.product_id, 'profit_pct', normalizedProfit)
    handleClosePricingModal()
  }

  const handleRemoveProduct = productId => {
    setSelectedProducts(prev =>
      prev.filter(product => product.product_id !== productId)
    )
  }
=======
    // Calcular precio de venta inicial con margen del 30%
    const initialSalePrice = costPrice * (1 + 30 / 100)
    setModalSalePrice(initialSalePrice)
>>>>>>> fd329075

    // Pre-llenar tax_rate_id del producto si está disponible
    if (product.tax_rate_id) {
      setModalTaxRateId(product.tax_rate_id)
    }
  }

  const handleClearProductSelection = () => {
    setModalSelectedProduct(null)
    setModalProductSearch('')
    setModalProductResults([])
    setModalUnitPrice(0)
  }

  const handleEditItem = item => {
    // Abrir modal en modo edición
    setEditingItemId(item.id)
    setModalSelectedProduct({
      id: item.product_id,
      product_id: item.product_id,
      name: item.name,
      sku: item.sku,
      unit: item.unit,
      tax_rate_id: item.tax_rate_id,
    })
    setModalProductSearch(item.name)
    setModalQuantity(item.quantity)
    setModalUnitPrice(item.unit_price)
    setModalProfitPct(item.profit_pct)
    setModalTaxRateId(item.tax_rate_id || null)

    // Calcular precio de venta desde el margen
    const salePrice = item.unit_price * (1 + item.profit_pct / 100)
    setModalSalePrice(salePrice)
    setPricingMode('margin')

    setIsModalOpen(true)
  }

  const handleConfirmAddProduct = () => {
    if (!modalSelectedProduct) {
      setIsModalOpen(false)
      return
    }

    const productId = modalSelectedProduct.id || modalSelectedProduct.product_id

    // Validar duplicados solo si estamos agregando (no editando)
    if (!editingItemId) {
      const isDuplicate = purchaseItems.some(
        item => item.product_id === productId
      )
      if (isDuplicate) {
        alert(
          t(
            'purchases.form.errors.duplicate_product',
            'Este producto ya ha sido agregado. Use doble click para editar.'
          )
        )
        return
      }
    }

    const itemData = {
      product_id: productId,
      name: modalSelectedProduct.name || modalSelectedProduct.product_name,
      sku: modalSelectedProduct.sku || modalSelectedProduct.product_sku || '-',
      quantity: Number(modalQuantity) || 1,
      unit_price: Number(modalUnitPrice) || 0,
      profit_pct: Number(modalProfitPct) || 30,
      unit: modalSelectedProduct.unit || 'unit',
      tax_rate_id: modalTaxRateId || null, // Usar el tax_rate_id seleccionado por el usuario
    }

    if (editingItemId) {
      // Modo edición: actualizar item existente
      setPurchaseItems(prev =>
        prev.map(item =>
          item.id === editingItemId ? { ...itemData, id: item.id } : item
        )
      )
    } else {
      // Modo agregar: crear nuevo item
      const newItem = {
        ...itemData,
        id: `item-${Date.now()}`,
      }
      setPurchaseItems(prev => [...prev, newItem])
    }

    // Reset modal state
    setEditingItemId(null)
    setModalQuantity(1)
    setModalUnitPrice(0)
    setModalProfitPct(30)
    setModalSalePrice(0)
    setPricingMode('margin')
    setModalTaxRateId(null)
    setModalSelectedProduct(null)
    setModalProductSearch('')
    setModalProductResults([])
    setIsModalOpen(false)
  }

  const handleRemoveItem = itemId => {
    setPurchaseItems(prev => prev.filter(item => item.id !== itemId))
  }

  const handleSavePurchase = async () => {
    // Validar que tengamos proveedor y productos
    if (!selectedSupplier) {
      alert(
        t('purchases.form.errors.supplier_required') ||
          'Debe seleccionar un proveedor'
      )
      return
    }

    if (purchaseItems.length === 0) {
      alert(
        t('purchases.form.errors.products_required') ||
          'Debe agregar al menos un producto'
      )
      return
    }

    // Preparar datos según PURCHASE_API.md
    const orderData = {
      supplier_id: selectedSupplier.id,
      status: 'PENDING',
      order_details: purchaseItems.map(item => ({
        product_id: item.product_id,
        quantity: item.quantity,
        unit_price: item.unit_price,
        unit: item.unit || 'unit',
        profit_pct: item.profit_pct || 30,
        tax_rate_id: item.tax_rate_id || null, // Usar tax_rate_id del producto
        supplier_id: selectedSupplier.id, // Incluir supplier_id en cada detalle (workaround para backend)
      })),
      auto_update_prices: true,
      default_profit_margin: 30.0,
      payment_method_id: paymentMethod ? parseInt(paymentMethod) : null,
      currency_id: paymentCurrency
        ? currencies.find(c => c.currency_code === paymentCurrency)?.id
        : null,
    }

    try {
      setLoading(true)
      const result = await purchaseService.createEnhancedPurchaseOrder(
        orderData
      )

      if (result.success) {
        alert(
          result.message ||
            t('purchases.form.success') ||
            'Orden de compra creada exitosamente'
        )

        // Limpiar formulario
        setSelectedSupplier(null)
        setSupplierSearch('')
        setPurchaseItems([])
        setPaymentMethod('')

        // Recargar lista de órdenes
        handleRetry()
      } else {
        alert(
          result.error ||
            t('purchases.form.error') ||
            'Error al crear orden de compra'
        )
      }
    } catch (err) {
      console.error('Error saving purchase:', err)
      alert(
        err.message ||
          t('purchases.form.error') ||
          'Error al guardar la orden de compra'
      )
    } finally {
      setLoading(false)
    }
  }

  const handleExport = () => {
    console.log('Exportar órdenes de compra')
    // TODO: Implementar exportación en fase de Hardening
  }

  const handleFilter = async () => {
    setLoading(true)
    setError(null)

    try {
      let response

      if (searchType === 'supplier' && searchTerm.trim()) {
        // Validar el término de búsqueda antes de realizar la consulta
        const classification = classifySupplierSearchTerm(searchTerm.trim())

        if (classification.type === 'invalid') {
          setLoading(false)
          const errorMsg =
            classification.message ||
            'Ingresá un ID de proveedor (solo números) o un nombre (solo letras). No mezcles ambos.'
          alert(errorMsg)
          return
        }

        // Usar la función unificada que maneja tanto ID como nombre
        response = await fetchPurchasesBySupplierTerm(searchTerm.trim())
      } else if (searchType === 'date' && startDate && endDate) {
        // Búsqueda por rango de fechas
        // WORKAROUND: Agregar 1 día al endDate para asegurar inclusividad del último día
        const adjustedEndDate = new Date(endDate)
        adjustedEndDate.setDate(adjustedEndDate.getDate() + 1)
        const endDateAdjusted = adjustedEndDate.toISOString().split('T')[0]

        response = await purchaseService.getPurchasesByDateRange(
          startDate,
          endDateAdjusted,
          1,
          50
        )
      } else {
        // Si no hay criterios de búsqueda, cargar los últimos 30 días
        const endDateVal = new Date().toISOString().split('T')[0]
        const startDateVal = new Date()
        startDateVal.setDate(startDateVal.getDate() - 30)
        const startDateStr = startDateVal.toISOString().split('T')[0]
        response = await purchaseService.getPurchasesByDateRange(
          startDateStr,
          endDateVal,
          1,
          50
        )
      }

      if (response.success) {
        // Si la respuesta es exitosa pero no hay datos, solo establecer array vacío
        setPurchaseOrders(response.data || [])
      } else {
        // Solo establecer error si hubo un problema real con la API
        setPurchaseOrders([])
        console.error('Error al cargar compras:', response.error)
      }
    } catch (err) {
      console.error('Error applying filters:', err)
      setError(err.message || 'Error al aplicar filtros')
    } finally {
      setLoading(false)
    }
  }

  const handleRetry = async () => {
    setError(null)
    setLoading(true)

    try {
      const endDateVal = new Date().toISOString().split('T')[0]
      const startDateVal = new Date()
      startDateVal.setDate(startDateVal.getDate() - 30)
      const startDateStr = startDateVal.toISOString().split('T')[0]

      const purchaseService = (await import('@/services/purchaseService'))
        .default
      const response = await purchaseService.getPurchasesByDateRange(
        startDateStr,
        endDateVal,
        1,
        50
      )

      if (response.success && response.data) {
        setPurchaseOrders(response.data)
      }
    } catch (err) {
      console.error('Error retrying purchases:', err)
      setError(err.message || 'Error al cargar compras')
    } finally {
      setLoading(false)
    }
  }

  // Formatear moneda
  const formatCurrency = amount => {
    return new Intl.NumberFormat('es-PY', {
      style: 'currency',
      currency: 'PYG',
      minimumFractionDigits: 0,
    }).format(amount || 0)
  }

  // Calcular totales de la orden de compra
  const calculateOrderTotals = () => {
    const subtotal = purchaseItems.reduce((sum, item) => {
      return sum + item.quantity * item.unit_price
    }, 0)

    const itemCount = purchaseItems.reduce(
      (sum, item) => sum + item.quantity,
      0
    )

    return {
      subtotal,
      itemCount,
      total: subtotal, // Por ahora sin impuestos adicionales
    }
  }

  const orderTotals = calculateOrderTotals()

  // Formatear fecha en formato dd/mm/yyyy
  const formatDate = dateString => {
    if (!dateString) return '-'
    const date = new Date(dateString)
    const day = String(date.getDate()).padStart(2, '0')
    const month = String(date.getMonth() + 1).padStart(2, '0')
    const year = date.getFullYear()
    return `${day}/${month}/${year}`
  }

<<<<<<< HEAD
        {/* Create Purchase Order Tab */}
        <TabsContent value='create' className='space-y-4'>
          {/* Two Column Layout */}
          <div className='grid grid-cols-1 lg:grid-cols-[1fr_380px] gap-4'>
            {/* Main Content - Left Side */}
            <div className='space-y-4'>
              {/* Products Management Card */}
              <Card className={styles.card()}>
                <CardHeader>
                  <CardTitle className='flex items-center gap-2'>
                    <Package className='w-5 h-5' />
                    Gestión de Productos
                  </CardTitle>
                </CardHeader>
                <CardContent className='space-y-4'>
                  {/* Add Product Button */}
                  <Button
                    onClick={() => setShowProductModal(true)}
                    variant='outline'
                    className='w-full justify-start'
                    size='default'
                  >
                    <Plus className='w-4 h-4 mr-2' />
                    Agregar Productos
                  </Button>
                  
                  {selectedProducts.length > 0 && (
                    <div className='text-xs text-muted-foreground'>
                      {selectedProducts.length} producto(s) seleccionado(s)
                    </div>
                  )}

                  {/* Products Table */}
                  {selectedProducts.length > 0 && (
                    <div className='space-y-3'>
                      <div className='flex items-center justify-between'>
                        <h3 className='text-sm font-medium'>Lista de Productos</h3>
                        <div className='text-right'>
                          <div className='text-xs text-muted-foreground'>Total:</div>
                          <div className='text-lg font-bold'>
                            {formatGuaranies(orderTotals.total)}
                          </div>
                        </div>
                      </div>

                      <div className='overflow-x-auto'>
                        <table className='w-full'>
                          <thead className='bg-gray-50'>
                            <tr>
                              <th className='text-left p-3 font-medium'>Producto</th>
                              <th className='text-center p-3 font-medium'>Cantidad</th>
                              <th className='text-center p-3 font-medium'>
                                Precio Unit.
                                <br />
                                <span className='text-xs text-muted-foreground'>(inc. IVA)</span>
                              </th>
                              <th className='text-center p-3 font-medium'>Unidad</th>
                              <th className='text-center p-3 font-medium'>Margen / Venta</th>
                              <th className='text-center p-3 font-medium'>
                                IVA
                                <br />
                                <span className='text-xs text-muted-foreground'>(referencial)</span>
                              </th>
                              <th className='text-center p-3 font-medium'>Total</th>
                              <th className='text-center p-3 font-medium'>Acciones</th>
                            </tr>
                          </thead>
                          <tbody>
                            {selectedProducts.map(product => {
                              const unitPriceNumber = Number(product.unit_price) || 0
                              const effectiveMarginRaw =
                                product.profit_pct ??
                                orderData.default_profit_margin ??
                                0
                              const marginNumber = Number(effectiveMarginRaw)
                              const hasValidMargin = Number.isFinite(marginNumber)
                              const formattedMargin = hasValidMargin
                                ? marginNumber.toFixed(2)
                                : null
                              const salePricePreview = calculateSalePriceFromMargin(
                                unitPriceNumber,
                                hasValidMargin ? marginNumber : 0
                              )

                              return (
                                <tr key={product.product_id} className='border-t'>
                                  <td className='p-3'>
                                    <div>
                                      <div className='font-medium'>{product.name}</div>
                                      <div className='text-sm text-muted-foreground'>
                                        {product.product_id}
                                      </div>
                                    </div>
                                  </td>
                                  <td className='p-3 text-center'>
                                    <Input
                                      type='number'
                                      min='1'
                                      value={product.quantity}
                                      onChange={e =>
                                        handleUpdateProduct(
                                          product.product_id,
                                          'quantity',
                                          e.target.value
                                        )
                                      }
                                      className='w-20 text-center'
                                    />
                                  </td>
                                  <td className='p-3 text-center'>
                                    <Input
                                      type='number'
                                      min='0'
                                      step='0.01'
                                      value={product.unit_price}
                                      onChange={e =>
                                        handleUpdateProduct(
                                          product.product_id,
                                          'unit_price',
                                          e.target.value
                                        )
                                      }
                                              className='w-24 text-center'
                                    />
                                  </td>
                                  <td className='p-3 text-center'>
                                    <select
                                      value={product.unit}
                                      onChange={e =>
                                        handleUpdateProduct(
                                          product.product_id,
                                          'unit',
                                          e.target.value
                                        )
                                      }
                                      className='border rounded px-2 py-1 text-sm bg-white hover:bg-gray-50'
                                    >
                                      <optgroup label='📦 Básicas'>
                                        <option value='unit'>unidad</option>
                                        <option value='pair'>par</option>
                                        <option value='set'>set</option>
                                      </optgroup>
                                      <optgroup label='⚖️ Peso'>
                                        <option value='kg'>kilogramo</option>
                                        <option value='g'>gramo</option>
                                        <option value='lb'>libra</option>
                                        <option value='oz'>onza</option>
                                        <option value='ton'>tonelada</option>
                                      </optgroup>
                                      <optgroup label='💧 Volumen'>
                                        <option value='l'>litro</option>
                                        <option value='ml'>mililitro</option>
                                        <option value='gal'>galón</option>
                                      </optgroup>
                                      <optgroup label='📏 Longitud/Área'>
                                        <option value='meter'>metro</option>
                                        <option value='cm'>centímetro</option>
                                        <option value='sqm'>metro cuadrado</option>
                                        <option value='roll'>rollo</option>
                                      </optgroup>
                                      <optgroup label='📦 Empaque'>
                                        <option value='box'>caja</option>
                                        <option value='pack'>paquete</option>
                                        <option value='bag'>bolsa</option>
                                        <option value='case'>estuche</option>
                                        <option value='dozen'>docena</option>
                                        <option value='bundle'>bulto</option>
                                      </optgroup>
                                      <optgroup label='🍽️ Supermercado'>
                                        <option value='tray'>bandeja</option>
                                        <option value='bottle'>botella</option>
                                        <option value='can'>lata</option>
                                        <option value='jar'>frasco</option>
                                        <option value='carton'>cartón</option>
                                        <option value='stick'>barra</option>
                                        <option value='slice'>tajada</option>
                                        <option value='portion'>porción</option>
                                      </optgroup>
                                      <optgroup label='⏱️ Tiempo'>
                                        <option value='hour'>hora</option>
                                        <option value='day'>día</option>
                                        <option value='month'>mes</option>
                                      </optgroup>
                                    </select>
                                  </td>
                                  <td className='p-3 text-center'>
                                    <div className='flex flex-col items-center gap-1'>
                                      <div className='flex items-center gap-2'>
                                        <span className='text-sm font-semibold'>
                                          {formattedMargin !== null
                                            ? `${formattedMargin}%`
                                            : '--'}
                                        </span>
                                        <Tooltip>
                                          <TooltipTrigger asChild>
                                            <Button
                                              size='icon'
                                              variant='ghost'
                                              onClick={() => handleOpenPricingModal(product)}
                                              className='h-8 w-8 text-blue-600 hover:text-blue-700 hover:bg-blue-50'
                                            >
                                              <Calculator className='h-4 w-4' />
                                            </Button>
                                          </TooltipTrigger>
                                          <TooltipContent>
                                            Ajustar porcentaje o ingresar precio de venta
                                          </TooltipContent>
                                        </Tooltip>
                                      </div>
                                      <span className='text-xs text-muted-foreground'>
                                        {salePricePreview > 0
                                          ? formatGuaranies(salePricePreview)
                                          : '—'}
                                      </span>
                                    </div>
                                  </td>
                                  <td className='p-3 text-center'>
                                    <select
                                      value={product.tax_rate_id || ''}
                                      onChange={e =>
                                        handleUpdateProduct(
                                          product.product_id,
                                          'tax_rate_id',
                                          e.target.value
                                            ? parseInt(e.target.value)
                                            : null
                                        )
                                      }
                                      className='border rounded px-2 py-1 text-sm w-32'
                                    >
                                      <option value=''>Sin IVA (0%)</option>
                                      {taxRates.map(taxRate => (
                                        <option key={taxRate.id} value={taxRate.id}>
                                          {taxRate.tax_name || taxRate.name || 'IVA'} -{' '}
                                          {taxRate.rate}%
                                        </option>
                                      ))}
                                    </select>
                                  </td>
                                  <td className='p-3 text-center font-medium'>
                                    {formatGuaranies(
                                      product.quantity * product.unit_price
                                    )}
                                  </td>
                                  <td className='p-3 text-center'>
                                    <Button
                                      size='sm'
                                      variant='ghost'
                                      onClick={() =>
                                        handleRemoveProduct(product.product_id)
                                      }
                                      className='text-red-600 hover:text-red-800'
                                    >
                                      <Trash2 className='w-4 h-4' />
                                    </Button>
                                  </td>
                                </tr>
                              )
                            })}
                          </tbody>
                        </table>
                      </div>
                    </div>
                  )}
                </CardContent>
              </Card>

              {/* Purchase Summary Card */}
              {selectedProducts.length > 0 && (
                <Card className={styles.card()}>
                  <CardHeader>
                    <CardTitle className='flex items-center gap-2'>
                      <DollarSign className='w-5 h-5' />
                      Resumen de Compra
                    </CardTitle>
                  </CardHeader>
                  <CardContent>
                    <div className='space-y-4'>
                      <div className='p-4 bg-gray-50 rounded-lg'>
                        <div className='mb-3 text-center'>
                          <div className='inline-flex items-center gap-2 px-3 py-1 bg-blue-100 text-blue-800 rounded-full text-sm'>
                            <span>ℹ️</span>
                            <span>Los precios del proveedor ya incluyen IVA</span>
                          </div>
                        </div>
                        <div className='grid grid-cols-3 gap-4 text-center'>
                          <div>
                            <div className='text-sm text-muted-foreground'>
                              Base (sin IVA)
                            </div>
                            <div className='font-medium text-muted-foreground'>
                              {formatGuaranies(orderTotals.subtotal)}
                            </div>
                          </div>
                          <div>
                            <div className='text-sm text-muted-foreground'>
                              IVA incluido ({orderTotals.taxRate.toFixed(1)}%)
                            </div>
                            <div className='font-medium text-muted-foreground'>
                              {formatGuaranies(orderTotals.tax)}
                            </div>
                          </div>
                          <div>
                            <div className='text-sm text-muted-foreground'>
                              Total a Pagar
                            </div>
                            <div className='text-lg font-bold'>
                              {formatGuaranies(orderTotals.total)}
                            </div>
                          </div>
                        </div>
                      </div>

                      <div className='grid grid-cols-4 gap-4 p-4 bg-gray-50 rounded-lg text-center'>
                        <div>
                          <div className='text-sm text-muted-foreground'>Productos</div>
                          <div className='font-medium'>{selectedProducts.length}</div>
                        </div>
                        <div>
                          <div className='text-sm text-muted-foreground'>Unidades</div>
                          <div className='font-medium'>
                            {selectedProducts.reduce(
                              (sum, p) => sum + (p.quantity || 0),
                              0
                            )}
                          </div>
                        </div>
                        <div>
                          <div className='text-sm text-muted-foreground'>IVA Total</div>
                          <div className='font-medium'>
                            {formatGuaranies(orderTotals.tax)}
                          </div>
                        </div>
                        <div>
                          <div className='text-sm text-muted-foreground'>Total</div>
                          <div className='font-bold text-lg'>
                            {formatGuaranies(orderTotals.total)}
                          </div>
                        </div>
                      </div>
                    </div>
                  </CardContent>
                </Card>
              )}
            </div>

            {/* Aside - Purchase Details (Right Side) */}
            <aside className='space-y-4'>
              {/* Supplier Details Card */}
              <Card className={styles.card()}>
                <CardHeader>
                  <CardTitle className='flex items-center gap-2 text-base'>
                    <User className='w-4 h-4' />
                    Proveedor
                  </CardTitle>
                </CardHeader>
                <CardContent className='space-y-3'>
                  <Button
                    onClick={() => setShowSupplierModal(true)}
                    variant='outline'
                    className='w-full justify-start'
                    size='default'
                  >
                    <User className='w-4 h-4 mr-2' />
                    {selectedSupplier
                      ? selectedSupplier.name
                      : 'Seleccionar Proveedor'}
                  </Button>
                  {selectedSupplier && (
                    <div className='p-3 bg-gray-50 rounded-lg space-y-2 text-sm'>
                      <div className='flex items-center justify-between'>
                        <span className='text-muted-foreground'>ID:</span>
                        <span className='font-medium'>{selectedSupplier.id}</span>
                      </div>
                      {selectedSupplier.email && (
                        <div className='flex items-center justify-between'>
                          <span className='text-muted-foreground'>Email:</span>
                          <span className='font-medium'>{selectedSupplier.email}</span>
                        </div>
                      )}
                      {selectedSupplier.phone && (
                        <div className='flex items-center justify-between'>
                          <span className='text-muted-foreground'>Teléfono:</span>
                          <span className='font-medium'>{selectedSupplier.phone}</span>
                        </div>
                      )}
                    </div>
                  )}
                </CardContent>
              </Card>

              {/* Payment Details Card */}
              <Card className={styles.card()}>
                <CardHeader>
                  <CardTitle className='flex items-center gap-2 text-base'>
                    <DollarSign className='w-4 h-4' />
                    Detalles de Pago
                  </CardTitle>
                </CardHeader>
                <CardContent className='space-y-4'>
                  {/* Payment Method */}
                  <div className='space-y-2'>
                    <label className='text-sm font-medium'>Método de Pago</label>
                    <PaymentMethodSelector
                      value={orderData.payment_method_id}
                      onChange={method => {
                        console.log('🔍 PaymentMethod Selected:', method)
                        setOrderData(prev => ({
                          ...prev,
                          payment_method_id: method?.id || null,
                        }))
                      }}
                      placeholder='Seleccionar método de pago...'
                      showSearch={true}
                      size='sm'
                    />
                  </div>

                  {/* Currency */}
                  <div className='space-y-2'>
                    <label className='text-sm font-medium'>Moneda</label>
                    <CurrencySelector
                      value={orderData.currency_id}
                      onChange={currency => {
                        console.log('🔍 Currency Selected:', currency)
                        setOrderData(prev => ({
                          ...prev,
                          currency_id: currency?.id || null,
                        }))
                      }}
                      placeholder='Seleccionar moneda...'
                      showSearch={true}
                      size='sm'
                    />
                  </div>

                  {/* Payment Status */}
                  <div className='space-y-2'>
                    <label className='text-sm font-medium'>Estado de Pago</label>
                    <div className='flex items-center gap-2 p-3 bg-gray-50 rounded-lg'>
                      <input
                        type='checkbox'
                        id='isPaid-aside'
                        checked={orderData.isPaid}
                        onChange={e =>
                          setOrderData(prev => ({
                            ...prev,
                            isPaid: e.target.checked,
                          }))
                        }
                        className='w-4 h-4 text-green-600 bg-gray-100 border-gray-300 rounded focus:ring-green-500'
                      />
                      <label
                        htmlFor='isPaid-aside'
                        className='text-sm flex items-center gap-1'
                      >
                        <span
                          className={
                            orderData.isPaid ? 'text-green-600 font-medium' : ''
                          }
                        >
                          PAGADO
                        </span>
                        <span className='text-xs text-muted-foreground'>
                          ({orderData.isPaid ? 'COMPLETED' : 'PENDING'})
                        </span>
                      </label>
                    </div>
                  </div>
                </CardContent>
              </Card>

              {/* Configuration Card */}
              <Card className={styles.card()}>
                <CardHeader>
                  <CardTitle className='flex items-center gap-2 text-base'>
                    <Settings className='w-4 h-4' />
                    Configuración
                  </CardTitle>
                </CardHeader>
                <CardContent className='space-y-4'>
                  {/* Default Profit Margin */}
                  <div className='space-y-2'>
                    <label className='text-sm font-medium'>
                      Margen de ganancia por defecto (%)
                    </label>
                    <Input
                      type='number'
                      min='0'
                      max='1000'
                      step='0.1'
                      value={orderData.default_profit_margin}
                      onChange={e =>
                        setOrderData(prev => ({
                          ...prev,
                          default_profit_margin:
                            parseFloat(e.target.value) || 30,
                        }))
                      }
                      className='h-9'
                      size='sm'
                    />
                  </div>

                  {/* Auto Update Prices */}
                  <div className='space-y-2'>
                    <div className='flex items-center gap-2 p-3 bg-gray-50 rounded-lg'>
                      <input
                        type='checkbox'
                        id='autoPricing-aside'
                        checked={orderData.auto_update_prices}
                        onChange={e =>
                          setOrderData(prev => ({
                            ...prev,
                            auto_update_prices: e.target.checked,
                          }))
                        }
                        className='w-4 h-4'
                      />
                      <label htmlFor='autoPricing-aside' className='text-sm'>
                        Auto-actualizar precios
                      </label>
                    </div>
                  </div>
                </CardContent>
              </Card>

              {/* Create Order Button */}
              <Button
                onClick={handleCreatePurchaseOrder}
                disabled={
                  !selectedSupplier ||
                  selectedProducts.length === 0 ||
                  loading
                }
                className='w-full flex items-center justify-center gap-2'
                size='lg'
              >
                {loading ? (
                  <>
                    <div className='animate-spin rounded-full h-4 w-4 border-b-2 border-white'></div>
                    Creando...
                  </>
                ) : (
                  <>
                    <CheckCircle className='w-5 h-5' />
                    Crear Orden de Compra
                  </>
                )}
              </Button>
            </aside>
          </div>

          {/* Modal Components */}
          <Dialog
            open={pricingModalState.open}
            onOpenChange={isOpen => {
              if (!isOpen) {
                handleClosePricingModal()
              }
            }}
          >
            <DialogContent>
              <DialogHeader>
                <DialogTitle>Ajustar precio de venta</DialogTitle>
                <DialogDescription>
                  {pricingProduct?.name
                    ? `Producto seleccionado: ${pricingProduct.name}`
                    : 'Selecciona un producto para configurar el precio.'}
                </DialogDescription>
              </DialogHeader>

              <div className='space-y-4'>
                <div className='rounded-md border border-blue-200 bg-blue-50 p-3 text-sm'>
                  <div className='flex items-center justify-between text-sm'>
                    <span>Precio de compra</span>
                    <span className='font-semibold'>
                      {formatGuaranies(pricingUnitPrice)}
                    </span>
                  </div>
                  <div className='mt-3 grid grid-cols-2 gap-2 text-xs text-muted-foreground'>
                    <div className='flex flex-col gap-1'>
                      <span>Margen actual</span>
                      <span className='font-medium text-gray-700'>
                        {Number.isFinite(currentPricingMargin)
                          ? `${currentPricingMargin.toFixed(2)}%`
                          : '—'}
                      </span>
                    </div>
                    <div className='flex flex-col gap-1'>
                      <span>Venta calculada</span>
                      <span className='font-medium text-gray-700'>
                        {currentPricingSalePrice > 0
                          ? formatGuaranies(currentPricingSalePrice)
                          : '—'}
                      </span>
                    </div>
                  </div>
=======
  // Obtener clase de estado
  const getStatusBadgeClass = status => {
    const baseClass = 'badge'
    switch (status?.toUpperCase()) {
      case 'COMPLETED':
      case 'RECEIVED':
        return `${baseClass} badge--success`
      case 'PENDING':
        return `${baseClass} badge--warning`
      case 'CANCELLED':
        return `${baseClass} badge--error`
      default:
        return `${baseClass} badge--default`
    }
  }

  // Obtener texto de estado
  const getStatusText = status => {
    switch (status?.toUpperCase()) {
      case 'COMPLETED':
        return t('purchases.status.completed', 'Completada')
      case 'PENDING':
        return t('purchases.status.pending', 'Pendiente')
      case 'CANCELLED':
        return t('purchases.status.cancelled', 'Cancelada')
      case 'RECEIVED':
        return t('purchases.status.received', 'Recibida')
      default:
        return status || '-'
    }
  }

  // Manejar acción de Ver
  const handleViewPurchase = async order => {
    setLoadingDetails(true)
    setOpenActionMenu(null)

    try {
      // Obtener detalles completos de la orden usando el supplier_id
      const response = await purchaseService.getPurchasesBySupplier(
        order.supplier_id
      )

      if (response.success && response.data) {
        // Buscar la orden específica en los resultados
        const orderDetails = response.data.find(p => {
          const purchaseId = p.purchase?.id || p.id
          return purchaseId === order.id
        })

        if (orderDetails) {
          // Agregar order_date del objeto original ya que la API no lo devuelve
          setViewOrderData({
            ...orderDetails,
            order_date: order.order_date,
          })
          setShowViewModal(true)
        } else {
          alert('No se pudieron cargar los detalles de la orden')
        }
      } else {
        alert('Error al cargar los detalles de la orden')
      }
    } catch (error) {
      console.error('Error cargando detalles:', error)
      alert('Error al cargar los detalles de la orden')
    } finally {
      setLoadingDetails(false)
    }
  }

  // Manejar acción de Cancelar
  const handleCancelPurchase = async order => {
    if (order.status?.toUpperCase() === 'CANCELLED') {
      alert('Esta orden ya está cancelada')
      return
    }

    setLoading(true)
    setOpenActionMenu(null)

    try {
      // Primero obtener el preview de la cancelación
      const previewResult =
        await purchaseService.previewPurchaseOrderCancellation(order.id)

      if (previewResult.success && previewResult.data) {
        const preview = previewResult.data

        // Mostrar modal con preview
        setOrderToCancel(order)
        setCancelPreviewData(preview)
        setShowCancelPreview(true)
        setLoading(false)
      } else {
        // Si no hay preview disponible, mostrar alerta
        setLoading(false)
        alert(
          'No se pudo obtener la información del impacto de la cancelación. Por favor, intente nuevamente.'
        )
      }
    } catch (err) {
      console.error('Error cancelando orden:', err)
      setLoading(false)
      alert(
        `Error al procesar la cancelación: ${
          err.message || 'Por favor, intente nuevamente.'
        }`
      )
    }
  }

  // Confirmar cancelación desde el modal
  const handleConfirmCancellation = async () => {
    if (!orderToCancel) return

    setLoading(true)
    setShowCancelPreview(false)

    try {
      const cancellationRequest = {
        purchase_order_id: orderToCancel.id,
        reason: 'CANCELLED_BY_USER',
        notes: `Orden cancelada desde la interfaz de usuario`,
      }

      const result = await purchaseService.cancelPurchaseOrderWithDetails(
        cancellationRequest
      )

      if (result.success) {
        // Actualizar el estado local después de la cancelación exitosa
        setPurchaseOrders(prevOrders =>
          prevOrders.map(o => {
            const currentOrder = o.purchase || o
            if (currentOrder.id === orderToCancel.id) {
              return {
                ...o,
                purchase: {
                  ...currentOrder,
                  status: 'CANCELLED',
                },
                status: 'CANCELLED',
              }
            }
            return o
          })
        )

        alert(`Orden #${orderToCancel.id} cancelada exitosamente`)
        setOrderToCancel(null)
        setCancelPreviewData(null)
      } else {
        throw new Error(result.error || 'Error al cancelar la orden')
      }
    } catch (err) {
      console.error('Error cancelando orden:', err)
      alert(
        `Error al cancelar la orden: ${
          err.message || 'Por favor, intente nuevamente.'
        }`
      )
      // Volver a mostrar el modal
      setShowCancelPreview(true)
    } finally {
      setLoading(false)
    }
  }

  // Toggle menú de acciones
  const toggleActionMenu = orderId => {
    setOpenActionMenu(openActionMenu === orderId ? null : orderId)
  }

  // Estados de UI - Solo mostrar pantallas completas en carga inicial
  // Una vez que el usuario está interactuando, mantener la UI y mostrar mensajes en la tabla
  const isInitialLoad =
    activeTab === 'historial' && purchaseOrders.length === 0 && !error

  if (loading && isInitialLoad) {
    return <DataState variant='loading' skeletonVariant='list' />
  }

  return (
    <div className='purchases'>
      {/* Tabs */}
      <div className='tabs purchases__tabs'>
        <div className='tabs__list' role='tablist'>
          <button
            type='button'
            className={`tabs__tab ${
              activeTab === 'nueva-compra' ? 'tabs__tab--active' : ''
            }`}
            onClick={() => setActiveTab('nueva-compra')}
            role='tab'
          >
            {t('purchases.tab.new', 'Nueva Compra')}
          </button>
          <button
            type='button'
            className={`tabs__tab ${
              activeTab === 'historial' ? 'tabs__tab--active' : ''
            }`}
            onClick={() => setActiveTab('historial')}
            role='tab'
          >
            {t('purchases.tab.history', 'Historial de Compras')}
          </button>
        </div>
      </div>

      {/* Nueva Compra Tab */}
      {activeTab === 'nueva-compra' && (
        <>
          <div className='purchases__form-layout'>
            {/* Columna principal - Productos */}
            <div className='purchases__main-column'>
              {/* Card: Productos Seleccionados */}
              <div className='purchases__card'>
                <h3 className='purchases__card-title'>
                  {t('purchases.form.products', 'Productos Seleccionados')}
                </h3>

                <div className='purchases__search-row'>
                  <button
                    className='btn btn--primary'
                    onClick={() => setIsModalOpen(true)}
                    title='Ctrl+A'
                  >
                    {t('purchases.form.add_product', 'Agregar Producto')}
                  </button>
                </div>

                {/* Tabla de productos */}
                <div className='purchases__table-wrapper'>
                  <table className='purchases__table'>
                    <thead>
                      <tr>
                        <th>{t('purchases.table.product_id', 'ID')}</th>
                        <th>{t('purchases.form.product', 'Producto')}</th>
                        <th>{t('purchases.form.quantity', 'Cantidad')}</th>
                        <th className='text-right'>
                          {t('purchases.form.unit_price', 'Precio Unitario')}
                        </th>
                        <th className='text-right'>
                          {t('purchases.table.margin', 'Margen (%)')}
                        </th>
                        <th className='text-center'>
                          {t('purchases.table.tax_rate', 'Impuesto')}
                        </th>
                        <th className='text-right'>
                          {t('purchases.form.total', 'Total')}
                        </th>
                        <th className='text-right'></th>
                      </tr>
                    </thead>
                    <tbody>
                      {purchaseItems.length === 0 ? (
                        <tr className='purchases__empty-row'>
                          <td colSpan='8'>
                            {t(
                              'purchases.form.no_products',
                              'No hay productos agregados'
                            )}
                          </td>
                        </tr>
                      ) : (
                        purchaseItems.map(item => {
                          const itemTotal = item.unit_price * item.quantity
                          return (
                            <tr
                              key={item.id}
                              onDoubleClick={() => handleEditItem(item)}
                              style={{ cursor: 'pointer' }}
                              title='Doble click para editar'
                            >
                              <td>
                                <code
                                  style={{
                                    fontSize: '0.75rem',
                                    color: 'var(--text-tertiary)',
                                  }}
                                >
                                  {item.product_id}
                                </code>
                              </td>
                              <td>
                                <div>
                                  <strong>{item.name}</strong>
                                </div>
                              </td>
                              <td>{item.quantity}</td>
                              <td className='text-right'>
                                {formatCurrency(item.unit_price)}
                              </td>
                              <td className='text-right'>
                                <span style={{ color: 'var(--state-success)' }}>
                                  {item.profit_pct.toFixed(2)}%
                                </span>
                              </td>
                              <td className='text-center'>
                                {item.tax_rate_id ? (
                                  <span style={{ fontSize: '0.875rem' }}>
                                    {(() => {
                                      const taxRate = taxRates.find(
                                        tr => tr.id === item.tax_rate_id
                                      )
                                      return taxRate ? `${taxRate.rate}%` : '-'
                                    })()}
                                  </span>
                                ) : (
                                  <span
                                    style={{
                                      color: 'var(--text-tertiary)',
                                      fontSize: '0.875rem',
                                    }}
                                  >
                                    -
                                  </span>
                                )}
                              </td>
                              <td className='text-right'>
                                {formatCurrency(itemTotal)}
                              </td>
                              <td className='text-right'>
                                <button
                                  className='btn btn--icon btn--ghost'
                                  onClick={() => handleRemoveItem(item.id)}
                                  title={t(
                                    'purchases.form.remove_item',
                                    'Eliminar'
                                  )}
                                >
                                  <X size={16} />
                                </button>
                              </td>
                            </tr>
                          )
                        })
                      )}
                    </tbody>
                  </table>
>>>>>>> fd329075
                </div>
              </div>

<<<<<<< HEAD
                <div className='space-y-3'>
                  <Label className='text-xs uppercase text-muted-foreground'>
                    ¿Qué deseas ajustar?
                  </Label>
                  <RadioGroup
                    value={pricingMode}
                    onValueChange={value => setPricingMode(value)}
                    className='grid gap-2'
                  >
                    <div className='flex items-start gap-3 rounded-md border p-3'>
                      <RadioGroupItem
                        value='percentage'
                        id='pricing-mode-percentage'
                        className='mt-1'
                      />
                      <div>
                        <Label htmlFor='pricing-mode-percentage' className='font-medium'>
                          Porcentaje de ganancia
                        </Label>
                        <p className='text-xs text-muted-foreground'>
                          Ingresá el margen que deberá usar el sistema para calcular el precio.
                        </p>
                      </div>
                    </div>
                    <div className='flex items-start gap-3 rounded-md border p-3'>
                      <RadioGroupItem
                        value='salePrice'
                        id='pricing-mode-sale-price'
                        className='mt-1'
                      />
                      <div>
                        <Label htmlFor='pricing-mode-sale-price' className='font-medium'>
                          Precio de venta directo
                        </Label>
                        <p className='text-xs text-muted-foreground'>
                          Indicá el precio final que querés vender y calcularemos el porcentaje equivalente.
                        </p>
                      </div>
                    </div>
                  </RadioGroup>
                </div>

                {pricingMode === 'percentage' ? (
                  <div className='space-y-2'>
                    <Label htmlFor='pricing-percentage'>Margen (%)</Label>
                    <Input
                      id='pricing-percentage'
                      type='number'
                      min='0'
                      max='1000'
                      step='0.1'
                      value={pricingValues.percentage}
                      onChange={e =>
                        setPricingValues(prev => ({
                          ...prev,
                          percentage: e.target.value,
                        }))
                      }
                    />
                    <p className='text-xs text-muted-foreground'>
                      El precio de venta se calculará automáticamente con este margen.
                    </p>
                  </div>
                ) : (
                  <div className='space-y-2'>
                    <Label htmlFor='pricing-sale-price'>Precio de venta</Label>
                    <Input
                      id='pricing-sale-price'
                      type='number'
                      min='0'
                      step='0.01'
                      value={pricingValues.salePrice}
                      onChange={e =>
                        setPricingValues(prev => ({
                          ...prev,
                          salePrice: e.target.value,
                        }))
                      }
                    />
                    <p className='text-xs text-muted-foreground'>
                      Calcularemos el margen de ganancia a partir de este precio final.
                    </p>
                  </div>
                )}

                <div className='rounded-md border border-dashed p-3 text-sm'>
                  <div className='flex items-center justify-between'>
                    <span>Margen calculado</span>
                    <span className='font-semibold'>
                      {previewPricingProfit !== null &&
                      Number.isFinite(previewPricingProfit)
                        ? `${previewPricingProfit.toFixed(2)}%`
                        : '—'}
                    </span>
                  </div>
                  <div className='mt-2 flex items-center justify-between text-xs text-muted-foreground'>
                    <span>Precio de venta estimado</span>
                    <span>
                      {previewPricingSalePrice > 0
                        ? formatGuaranies(previewPricingSalePrice)
                        : '—'}
                    </span>
=======
              {/* Card: Resumen */}
              <div className='purchases__card'>
                <h3 className='purchases__card-title'>
                  {t('purchases.form.summary', 'Resumen de la Compra')}
                </h3>

                <div className='purchases__summary'>
                  <div className='purchases__summary-details'>
                    <div className='purchases__summary-row'>
                      <span>{t('purchases.form.items', 'Artículos')}</span>
                      <span>{orderTotals.itemCount}</span>
                    </div>
                    <div className='purchases__summary-row'>
                      <span>{t('purchases.form.subtotal', 'Subtotal')}</span>
                      <span>{formatCurrency(orderTotals.subtotal)}</span>
                    </div>
                    <div className='purchases__summary-row'>
                      <span>{t('purchases.form.taxes', 'Impuestos')}</span>
                      <span>{formatCurrency(0)}</span>
                    </div>
                    <div className='purchases__summary-divider'></div>
                    <div className='purchases__summary-row purchases__summary-total'>
                      <span>{t('purchases.form.total', 'Total')}</span>
                      <span>{formatCurrency(orderTotals.total)}</span>
                    </div>
                  </div>

                  <div className='purchases__summary-actions'>
                    <button
                      type='button'
                      className='btn btn--secondary btn--block'
                      onClick={() => {
                        setSelectedSupplier(null)
                        setSupplierSearch('')
                        setPurchaseItems([])
                        setPaymentMethod('')
                      }}
                    >
                      {t('action.cancel', 'Cancelar')}
                    </button>
                    <button
                      type='button'
                      className='btn btn--primary btn--block'
                      onClick={handleSavePurchase}
                      disabled={
                        loading ||
                        !selectedSupplier ||
                        purchaseItems.length === 0
                      }
                    >
                      {loading
                        ? t('common.saving', 'Guardando...')
                        : t('purchases.form.save', 'Guardar Compra')}
                    </button>
                  </div>
                </div>
              </div>
            </div>

            {/* Columna lateral - Información */}
            <div className='purchases__side-column'>
              {/* Card: Información del Proveedor */}
              <div className='purchases__card'>
                <h3 className='purchases__card-title'>
                  {t(
                    'purchases.form.supplier_info',
                    'Información del Proveedor'
                  )}
                </h3>

                <div className='form-field'>
                  <label className='form-field__label'>
                    {t('purchases.form.supplier_name', 'Proveedor')}
                  </label>
                  <div className='purchases__supplier-wrapper'>
                    <div className='purchases__supplier-input'>
                      <div className='input-search'>
                        <Search className='input-search__icon' size={18} />
                        <input
                          type='text'
                          placeholder={t(
                            'purchases.form.search_supplier',
                            'Buscar proveedor por nombre...'
                          )}
                          className='input'
                          value={supplierSearch}
                          onChange={ev => setSupplierSearch(ev.target.value)}
                        />
                        {supplierSearch && (
                          <button
                            type='button'
                            onClick={() => {
                              setSupplierSearch('')
                              setSupplierResults([])
                              setSelectedSupplier(null)
                            }}
                            className='input-search__clear'
                            aria-label={t(
                              'purchases.form.clear_supplier',
                              'Limpiar proveedor'
                            )}
                          >
                            <X size={16} />
                          </button>
                        )}
                      </div>
                    </div>

                    {/* Loading state */}
                    {searchingSuppliers && (
                      <div className='purchases__supplier-loading'>
                        {t(
                          'purchases.form.searching_suppliers',
                          'Buscando proveedores...'
                        )}
                      </div>
                    )}
                  </div>

                  {/* Select SIEMPRE visible que se llena con los resultados */}
                  <select
                    className='input'
                    style={{ marginTop: '8px' }}
                    value={selectedSupplier?.id || ''}
                    onChange={e => {
                      const supplierId = e.target.value
                      const supplier = supplierResults.find(
                        s => String(s.id) === String(supplierId)
                      )
                      if (supplier) {
                        handleSupplierSelect(supplier)
                      }
                    }}
                    disabled={supplierResults.length === 0}
                  >
                    <option value=''>
                      {supplierResults.length === 0
                        ? t(
                            'purchases.form.no_results',
                            'Busca para ver resultados...'
                          )
                        : t(
                            'purchases.form.choose_supplier',
                            'Elegir proveedor...'
                          )}
                    </option>
                    {supplierResults.map(supplier => (
                      <option key={supplier.id} value={String(supplier.id)}>
                        {supplier.name}{' '}
                        {supplier.email ? `- ${supplier.email}` : ''}
                      </option>
                    ))}
                  </select>
                </div>

                {/* Proveedor seleccionado */}
                {selectedSupplier && (
                  <div className='purchases__supplier-selected'>
                    <div className='purchases__supplier-selected-name'>
                      {selectedSupplier.name}
                    </div>
                    {selectedSupplier.email && (
                      <div className='purchases__supplier-selected-detail'>
                        Email: {selectedSupplier.email}
                      </div>
                    )}
                    {selectedSupplier.phone && (
                      <div className='purchases__supplier-selected-detail'>
                        Tel: {selectedSupplier.phone}
                      </div>
                    )}
>>>>>>> fd329075
                  </div>
                )}
              </div>

              {/* Card: Detalles de Pago */}
              <div className='purchases__card'>
                <h3 className='purchases__card-title'>
                  {t('purchases.form.payment_details', 'Detalles de Pago')}
                </h3>

                <div className='form-field'>
                  <label className='form-field__label'>
                    {t('purchases.form.payment_method', 'Método de Pago')}
                  </label>
                  <select
                    className='input'
                    value={paymentMethod}
                    onChange={e => setPaymentMethod(e.target.value)}
                    disabled={loadingPaymentMethods}
                  >
                    <option value=''>
                      {loadingPaymentMethods
                        ? t(
                            'purchases.form.loading_methods',
                            'Cargando métodos...'
                          )
                        : t(
                            'purchases.form.select_payment_method',
                            'Seleccionar método de pago...'
                          )}
                    </option>
                    {paymentMethods.map(method => (
                      <option key={method.id} value={method.id}>
                        {PaymentMethodService.formatMethodDescription(method)}
                      </option>
                    ))}
                  </select>
                </div>
              </div>

<<<<<<< HEAD
              <DialogFooter>
                <Button variant='outline' onClick={handleClosePricingModal}>
                  Cancelar
                </Button>
                <Button onClick={handleApplyPricingChanges}>Aplicar</Button>
              </DialogFooter>
            </DialogContent>
          </Dialog>

          <SupplierSelectionModal
            isOpen={showSupplierModal}
            onClose={() => setShowSupplierModal(false)}
            onSelectSupplier={handleSelectSupplier}
            selectedSupplier={selectedSupplier}
          />

          <ProductSelectionModal
            isOpen={showProductModal}
            onClose={() => setShowProductModal(false)}
            onSelectProduct={handleSelectProduct}
            selectedProductIds={selectedProductIds}
          />
=======
                <div className='form-field'>
                  <label className='form-field__label'>
                    {t('purchases.form.payment_currency', 'Moneda de Pago')}
                  </label>
                  <select
                    className='input'
                    value={paymentCurrency}
                    onChange={e => setPaymentCurrency(e.target.value)}
                    disabled={loadingCurrencies}
                  >
                    {loadingCurrencies && (
                      <option value=''>
                        {t(
                          'purchases.form.loading_currencies',
                          'Cargando monedas...'
                        )}
                      </option>
                    )}
                    {currencies.map(currency => (
                      <option key={currency.id} value={currency.currency_code}>
                        {CurrencyService.formatCurrencyName(currency)}
                      </option>
                    ))}
                  </select>
                </div>
              </div>
            </div>
          </div>
        </>
      )}
>>>>>>> fd329075

      {/* Historial Tab */}
      {activeTab === 'historial' && (
        <div className='data-table'>
          {/* Header fuera del card */}
          <div className='purchases__header'>
            <h2 className='purchases__title'>
              {t('purchases.title', 'Historial de Compras')}
            </h2>
            <button onClick={handleExport} className='btn btn--primary'>
              <Download size={16} />
              <span>{t('action.export', 'Exportar')}</span>
            </button>
          </div>

          {/* Card con filtros y tabla */}
          <div className='purchases__card'>
            {/* Selector de tipo de búsqueda */}
            <div className='purchases__search-type'>
              <label className='purchases__search-type-label'>
                {t('purchases.search.type', 'Tipo de búsqueda')}
              </label>
              <SegmentedControl
                options={[
                  {
                    value: 'supplier',
                    label: t('purchases.search.by_supplier', 'Proveedor'),
                    icon: <User size={16} />,
                    'aria-controls': 'search-panel',
                  },
                  {
                    value: 'date',
                    label: t('purchases.search.by_date', 'Fecha'),
                    icon: <Calendar size={16} />,
                    'aria-controls': 'search-panel',
                  },
                ]}
                value={searchType}
                onChange={setSearchType}
                aria-label={t(
                  'purchases.search.type_aria',
                  'Seleccionar tipo de búsqueda'
                )}
              />
            </div>

            {/* Filtros dinámicos según tipo de búsqueda */}
            <div
              className='purchases__filters'
              id='search-panel'
              role='tabpanel'
            >
              {searchType === 'supplier' ? (
                <>
                  <div className='input-search'>
                    <Search className='input-search__icon' size={20} />
                    <input
                      type='search'
                      placeholder={t(
                        'purchases.search.supplier_placeholder',
                        'ID o nombre de proveedor (no mezclar ambos)...'
                      )}
                      value={searchTerm}
                      onChange={e => setSearchTerm(e.target.value)}
                      onKeyDown={e => {
                        if (e.key === 'Enter' && searchTerm.trim()) {
                          handleFilter()
                        }
                      }}
                      className='input'
                    />
                  </div>
                  <button
                    onClick={handleFilter}
                    className='btn btn--primary'
                    disabled={!searchTerm.trim() || loading}
                  >
                    <Search size={16} />
                    <span>
                      {loading
                        ? t('common.searching', 'Buscando...')
                        : t('action.search', 'Buscar')}
                    </span>
                  </button>
                </>
              ) : (
                <>
                  <input
                    type='date'
                    value={startDate}
                    onChange={e => setStartDate(e.target.value)}
                    className='input'
                    placeholder={t(
                      'purchases.search.start_date',
                      'Fecha inicio'
                    )}
                    aria-label={t(
                      'purchases.search.start_date',
                      'Fecha inicio'
                    )}
                  />
                  <input
                    type='date'
                    value={endDate}
                    onChange={e => setEndDate(e.target.value)}
                    className='input'
                    placeholder={t('purchases.search.end_date', 'Fecha fin')}
                    aria-label={t('purchases.search.end_date', 'Fecha fin')}
                  />
                  {loading && (
                    <span className='purchases__loading-indicator'>
                      {t('common.loading', 'Cargando...')}
                    </span>
                  )}
                </>
              )}
            </div>

            {/* Tabla */}
            <div className='data-table__wrapper'>
              <table className='data-table__table'>
                <thead>
                  <tr>
                    <th>{t('purchases.table.id', 'ID Compra')}</th>
                    <th>{t('purchases.table.date', 'Fecha')}</th>
                    <th>{t('purchases.table.supplier', 'Proveedor')}</th>
                    <th className='text-right'>
                      {t('purchases.table.total', 'Total')}
                    </th>
                    <th className='text-center'>
                      {t('purchases.table.status', 'Estado')}
                    </th>
                    <th className='text-center'>
                      {t('purchases.table.actions', 'Acciones')}
                    </th>
                  </tr>
                </thead>
                <tbody>
                  {filteredOrders.map((orderData, index) => {
                    const order = orderData.purchase || orderData
                    // Detectar si es una de las últimas 2 filas para abrir el menú hacia arriba
                    const isNearBottom = index >= filteredOrders.length - 2
                    return (
                      <tr key={order.id}>
                        <td className='id-cell'>#{order.id}</td>
                        <td>{formatDate(order.order_date)}</td>
                        <td>{order.supplier_name || '-'}</td>
                        <td className='text-right'>
                          {formatCurrency(order.total_amount)}
                        </td>
                        <td className='text-center'>
                          <span className={getStatusBadgeClass(order.status)}>
                            {getStatusText(order.status)}
                          </span>
                        </td>
                        <td className='text-center'>
                          <div
                            className={`action-menu ${
                              isNearBottom ? 'action-menu--bottom' : ''
                            }`}
                          >
                            <button
                              className='action-menu__trigger'
                              onClick={() => toggleActionMenu(order.id)}
                              aria-label={t(
                                'purchases.table.actions_aria',
                                'Abrir menú de acciones'
                              )}
                              aria-expanded={openActionMenu === order.id}
                            >
                              <MoreVertical size={18} />
                            </button>
                            {openActionMenu === order.id && (
                              <div className='action-menu__dropdown'>
                                <button
                                  className='action-menu__item'
                                  onClick={() => handleViewPurchase(order)}
                                >
                                  <Eye size={16} />
                                  <span>{t('action.view', 'Ver')}</span>
                                </button>
                                <button
                                  className='action-menu__item action-menu__item--danger'
                                  onClick={() => handleCancelPurchase(order)}
                                  disabled={
                                    order.status?.toUpperCase() === 'CANCELLED'
                                  }
                                >
                                  <Ban size={16} />
                                  <span>{t('action.cancel', 'Cancelar')}</span>
                                </button>
                              </div>
                            )}
                          </div>
                        </td>
                      </tr>
                    )
                  })}
                </tbody>
              </table>
            </div>

            {/* Empty state */}
            {filteredOrders.length === 0 && !loading && (
              <div className='purchases__empty'>
                <p>
                  {searchType === 'supplier' && searchTerm
                    ? t(
                        'purchases.filter.empty',
                        'No se encontraron resultados para tu búsqueda'
                      )
                    : searchType === 'date' && startDate && endDate
                    ? t(
                        'purchases.filter.empty_date',
                        'No se encontraron compras en el rango de fechas seleccionado'
                      )
                    : t(
                        'purchases.filter.empty',
                        'No se encontraron resultados para tu búsqueda'
                      )}
                </p>
              </div>
            )}
          </div>
        </div>
      )}

      {/* Modal de Agregar Producto */}
      {isModalOpen && (
        <div
          className='sales-modal'
          role='dialog'
          aria-modal='true'
          aria-labelledby='purchase-modal-title'
        >
          <div
            className='sales-modal__overlay'
            onClick={() => setIsModalOpen(false)}
            aria-hidden='true'
          />
          <div className='sales-modal__dialog'>
            <header className='sales-modal__header'>
              <div className='sales-modal__header-content'>
                <h3 id='purchase-modal-title' className='sales-modal__title'>
                  {editingItemId
                    ? t(
                        'purchases.modal.edit_title',
                        'Editar producto en la compra'
                      )
                    : t(
                        'purchases.modal.title',
                        'Agregar producto a la compra'
                      )}
                </h3>
                <p className='sales-modal__subtitle'>
                  {t(
                    'purchases.modal.subtitle',
                    'Seleccione un artículo del catálogo, ajuste la cantidad y configure un descuento antes de añadirlo a la orden.'
                  )}
                </p>
              </div>
              <button
                type='button'
                className='sales-modal__close'
                onClick={() => setIsModalOpen(false)}
              >
                <X size={16} aria-hidden='true' />
                <span className='sr-only'>{t('action.close', 'Cerrar')}</span>
              </button>
            </header>
            <div className='sales-modal__body'>
              <section className='sales-modal__section sales-modal__section--context'>
                <div className='sales-modal__info-grid'>
                  <div className='sales-modal__info-item'>
                    <span className='sales-modal__label'>
                      {t(
                        'purchases.modal.selected_product',
                        'Producto seleccionado'
                      )}
                    </span>
                    <span className='sales-modal__value'>
                      {modalSelectedProduct
                        ? modalSelectedProduct.name ||
                          modalSelectedProduct.product_name
                        : t(
                            'purchases.modal.select_product',
                            'Selecciona un producto'
                          )}
                    </span>
                  </div>
                  <div className='sales-modal__info-item'>
                    <span className='sales-modal__label'>SKU</span>
                    <span className='sales-modal__value'>
                      {modalSelectedProduct
                        ? modalSelectedProduct.sku ||
                          modalSelectedProduct.product_sku ||
                          '—'
                        : '—'}
                    </span>
                  </div>
                </div>
              </section>

              <section className='sales-modal__section'>
                <div className='sales-modal__form-grid'>
                  {/* Búsqueda de productos */}
                  <div className='sales-modal__field'>
                    <label
                      htmlFor='modal-product'
                      className='sales-modal__field-label'
                    >
                      {t('purchases.form.product', 'Producto')}
                    </label>

                    <div
                      className='purchases__supplier-wrapper'
                      ref={modalProductSearchRef}
                    >
                      <div className='purchases__supplier-input'>
                        <div className='input-search'>
                          <Search className='input-search__icon' size={18} />
                          <input
                            id='modal-product'
                            type='text'
                            className='input'
                            placeholder={t(
                              'purchases.modal.product_placeholder',
                              'Buscar producto...'
                            )}
                            value={modalProductSearch}
                            onChange={e =>
                              setModalProductSearch(e.target.value)
                            }
                            onKeyDown={e => {
                              if (e.key === 'Enter') {
                                e.preventDefault()
                                const trimmed = modalProductSearch.trim()
                                if (
                                  trimmed.length >= 2 &&
                                  modalProductResults.length > 0
                                ) {
                                  handleProductSelect(modalProductResults[0])
                                }
                              }
                            }}
                            aria-label={t(
                              'purchases.modal.product_placeholder',
                              'Buscar producto...'
                            )}
                            aria-describedby='product-search-helper'
                            autoFocus
                          />
                          {modalProductSearch && (
                            <button
                              type='button'
                              className='input-search__clear'
                              onClick={handleClearProductSelection}
                              aria-label='Limpiar búsqueda'
                            >
                              <X size={16} />
                            </button>
                          )}
                        </div>
                      </div>

                      {/* Loading state */}
                      {searchingProducts && (
                        <div className='purchases__supplier-loading'>
                          {t('common.searching', 'Buscando...')}
                        </div>
                      )}

                      {/* Dropdown de resultados */}
                      {showProductDropdown &&
                        modalProductResults.length > 0 &&
                        modalProductSearch.trim().length >= 2 && (
                          <div className='purchases__supplier-dropdown'>
                            {modalProductResults.map(product => (
                              <div
                                key={product.id || product.product_id}
                                className='purchases__supplier-item'
                                onClick={() => handleProductSelect(product)}
                              >
                                <div className='purchases__supplier-item-name'>
                                  {product.name || product.product_name}
                                </div>
                                <div className='purchases__supplier-item-email'>
                                  SKU:{' '}
                                  {product.sku || product.product_sku || '-'} |
                                  Costo:{' '}
                                  {formatCurrency(
                                    product.cost_price || product.unit_cost || 0
                                  )}
                                </div>
                              </div>
                            ))}
                          </div>
                        )}

                      {/* Mensaje cuando no hay resultados */}
                      {!searchingProducts &&
                        modalProductSearch.trim().length >= 2 &&
                        modalProductResults.length === 0 && (
                          <div className='purchases__supplier-loading'>
                            {t(
                              'purchases.modal.no_results',
                              'No se encontraron productos'
                            )}
                          </div>
                        )}
                    </div>

                    {/* Mensaje de ayuda */}
                    {modalProductSearch &&
                    modalProductSearch.trim().length > 0 &&
                    modalProductSearch.trim().length < 2 ? (
                      <span className='sales-modal__field-note'>
                        {t(
                          'purchases.modal.search_min_chars',
                          'Escribe al menos 2 caracteres para buscar'
                        )}{' '}
                        ({modalProductSearch.trim().length}/2)
                      </span>
                    ) : !modalProductSearch ||
                      modalProductSearch.trim().length < 2 ? (
                      <span className='sales-modal__field-note'>
                        {t(
                          'purchases.modal.product_note',
                          'Escribe el nombre o código del producto'
                        )}
                      </span>
                    ) : null}
                  </div>

                  <label
                    className='sales-modal__field'
                    htmlFor='modal-quantity'
                  >
                    <span className='sales-modal__field-label'>
                      {t('purchases.form.quantity', 'Cantidad')}
                    </span>
                    <input
                      id='modal-quantity'
                      type='number'
                      min='1'
                      step='1'
                      className='input'
                      value={modalQuantity}
                      onChange={e => setModalQuantity(e.target.value)}
                    />
                    <span className='sales-modal__field-note'>
                      {t(
                        'purchases.modal.quantity_note',
                        'Cantidad de unidades a comprar'
                      )}
                    </span>
                  </label>

                  <label
                    className='sales-modal__field'
                    htmlFor='modal-unit-price'
                  >
                    <span className='sales-modal__field-label'>
                      {t(
                        'purchases.form.unit_price',
                        'Precio Unitario (Costo)'
                      )}
                    </span>
                    <div className='sales-modal__input-wrapper'>
                      <input
                        id='modal-unit-price'
                        type='number'
                        min='0'
                        step='0.01'
                        className='input sales-modal__input'
                        value={modalUnitPrice}
                        onChange={e =>
                          setModalUnitPrice(Number(e.target.value))
                        }
                        placeholder='0.00'
                      />
                      <span className='sales-modal__input-affix'>
                        {paymentCurrency}
                      </span>
                    </div>
                    <span className='sales-modal__field-note'>
                      {t(
                        'purchases.modal.unit_price_note',
                        'Precio de compra del producto'
                      )}
                    </span>
                  </label>

                  {/* Selector de modo de pricing */}
                  <div className='sales-modal__field'>
                    <span className='sales-modal__field-label'>
                      {t('purchases.modal.pricing_mode', 'Método de Precio')}
                    </span>
                    <select
                      className='input'
                      value={pricingMode}
                      onChange={e => setPricingMode(e.target.value)}
                    >
                      <option value='margin'>
                        {t(
                          'purchases.modal.pricing_mode.margin',
                          'Por margen de ganancia'
                        )}
                      </option>
                      <option value='sale_price'>
                        {t(
                          'purchases.modal.pricing_mode.final_price',
                          'Por precio de venta'
                        )}
                      </option>
                    </select>
                  </div>

                  {/* Selector de tasa de impuesto */}
                  <div className='sales-modal__field'>
                    <span className='sales-modal__field-label'>
                      {t('purchases.modal.tax_rate', 'Tasa de Impuesto')}
                    </span>
                    <select
                      className='input'
                      value={modalTaxRateId || ''}
                      onChange={e =>
                        setModalTaxRateId(
                          e.target.value ? Number(e.target.value) : null
                        )
                      }
                      disabled={loadingTaxRates}
                    >
                      <option value=''>
                        {loadingTaxRates
                          ? 'Cargando...'
                          : t('purchases.modal.no_tax', 'Sin impuesto')}
                      </option>
                      {taxRates.map(taxRate => (
                        <option key={taxRate.id} value={taxRate.id}>
                          {taxRate.tax_name} - {taxRate.rate}%{' '}
                          {taxRate.country ? `(${taxRate.country})` : ''}
                        </option>
                      ))}
                    </select>
                    <span className='sales-modal__field-note'>
                      {t(
                        'purchases.modal.tax_rate_note',
                        'Selecciona la tasa de impuesto aplicable al producto'
                      )}
                    </span>
                  </div>

                  {/* Campo condicional según modo de pricing */}
                  {pricingMode === 'margin' ? (
                    <label
                      className='sales-modal__field'
                      htmlFor='modal-profit'
                    >
                      <span className='sales-modal__field-label'>
                        {t(
                          'purchases.form.profit_margin',
                          'Margen de Ganancia (%)'
                        )}
                      </span>
                      <input
                        id='modal-profit'
                        type='number'
                        min='0'
                        step='1'
                        className='input'
                        value={modalProfitPct}
                        onChange={e =>
                          setModalProfitPct(Number(e.target.value))
                        }
                        placeholder='30'
                      />
                      <span className='sales-modal__field-note'>
                        {t(
                          'purchases.modal.profit_note',
                          'Porcentaje de ganancia sobre el costo'
                        )}
                      </span>
                    </label>
                  ) : (
                    <label
                      className='sales-modal__field'
                      htmlFor='modal-sale-price'
                    >
                      <span className='sales-modal__field-label'>
                        {t(
                          'purchases.modal.sale_price',
                          'Precio de Venta Final'
                        )}
                      </span>
                      <div className='sales-modal__input-wrapper'>
                        <input
                          id='modal-sale-price'
                          type='number'
                          min='0'
                          step='0.01'
                          className='input sales-modal__input'
                          value={modalSalePrice}
                          onChange={e =>
                            setModalSalePrice(Number(e.target.value))
                          }
                          placeholder='0.00'
                        />
                        <span className='sales-modal__input-affix'>
                          {paymentCurrency}
                        </span>
                      </div>
                      <span className='sales-modal__field-note'>
                        {t(
                          'purchases.modal.sale_price_note',
                          'El margen se calculará automáticamente'
                        )}
                      </span>
                    </label>
                  )}
                </div>
              </section>

              <section className='sales-modal__section'>
                <div className='sales-modal__totals'>
                  <div className='sales-modal__totals-grid'>
                    <div className='sales-modal__info-item'>
                      <span className='sales-modal__label'>
                        {t(
                          'purchases.form.unit_price',
                          'Precio unitario (costo)'
                        )}
                      </span>
                      <span className='sales-modal__value'>
                        {formatCurrency(modalUnitPrice || 0)}
                      </span>
                    </div>
                    <div className='sales-modal__info-item'>
                      <span className='sales-modal__label'>
                        {pricingMode === 'margin'
                          ? t(
                              'purchases.modal.calculated_sale_price',
                              'Precio de venta calculado'
                            )
                          : t(
                              'purchases.modal.calculated_margin',
                              'Margen calculado'
                            )}
                      </span>
                      <span className='sales-modal__value'>
                        {pricingMode === 'margin'
                          ? formatCurrency(modalSalePrice || 0)
                          : `${modalProfitPct.toFixed(2)}%`}
                      </span>
                    </div>
                    <div className='sales-modal__info-item'>
                      <span className='sales-modal__label'>
                        {t(
                          'purchases.modal.subtotal',
                          'Subtotal (costo x cant.)'
                        )}
                      </span>
                      <span className='sales-modal__value'>
                        {formatCurrency(
                          (modalQuantity || 0) * (modalUnitPrice || 0)
                        )}
                      </span>
                    </div>
                    <div className='sales-modal__info-item'>
                      <span className='sales-modal__label'>
                        {t(
                          'purchases.modal.line_total',
                          'Total venta (cant. x precio venta)'
                        )}
                      </span>
                      <span className='sales-modal__value sales-modal__value--highlight'>
                        {formatCurrency(
                          (modalQuantity || 0) * (modalSalePrice || 0)
                        )}
                      </span>
                    </div>
                  </div>
                </div>
              </section>
            </div>
            <footer className='sales-modal__footer'>
              <button
                type='button'
                className='btn btn--secondary'
                onClick={() => setIsModalOpen(false)}
              >
                {t('action.cancel', 'Cancelar')}
              </button>
              <button
                type='button'
                className='btn btn--primary'
                onClick={handleConfirmAddProduct}
              >
                {t('action.confirm', 'Confirmar')}
              </button>
            </footer>
          </div>
        </div>
      )}

      {/* Modal de Vista de Detalles */}
      {showViewModal && viewOrderData && (
        <div
          className='view-modal-overlay'
          onClick={() => setShowViewModal(false)}
        >
          <div
            className='view-modal-container'
            onClick={e => e.stopPropagation()}
          >
            <header className='view-modal__header'>
              <h2 className='view-modal__title'>
                Detalles de Orden de Compra #
                {viewOrderData.purchase?.id || viewOrderData.id}
              </h2>
              <button
                className='view-modal__close'
                onClick={() => setShowViewModal(false)}
                aria-label='Cerrar modal'
              >
                <X size={20} />
              </button>
            </header>

            <div className='view-modal__body'>
              {/* Información General */}
              <div className='view-modal__section'>
                <h3 className='view-modal__section-title'>
                  Información General
                </h3>
                <div className='view-modal__info-grid'>
                  <div className='view-modal__info-item'>
                    <span className='view-modal__label'>Proveedor:</span>
                    <span className='view-modal__value'>
                      {viewOrderData.purchase?.supplier_name || '-'}
                    </span>
                  </div>
                  <div className='view-modal__info-item'>
                    <span className='view-modal__label'>Estado:</span>
                    <span
                      className={`badge ${getStatusBadgeClass(
                        viewOrderData.purchase?.status || viewOrderData.status
                      )}`}
                    >
                      {getStatusText(
                        viewOrderData.purchase?.status || viewOrderData.status
                      )}
                    </span>
                  </div>
                  <div className='view-modal__info-item'>
                    <span className='view-modal__label'>Fecha:</span>
                    <span className='view-modal__value'>
                      {viewOrderData.order_date
                        ? formatDate(viewOrderData.order_date)
                        : '-'}
                    </span>
                  </div>
                  <div className='view-modal__info-item'>
                    <span className='view-modal__label'>Total:</span>
                    <span className='view-modal__value view-modal__value--highlight'>
                      {formatCurrency(
                        viewOrderData.purchase?.total_amount ||
                          viewOrderData.total_amount
                      )}
                    </span>
                  </div>
                </div>
              </div>

              {/* Detalles de Productos */}
              {viewOrderData.details && viewOrderData.details.length > 0 && (
                <div className='view-modal__section'>
                  <h3 className='view-modal__section-title'>
                    Productos ({viewOrderData.details.length})
                  </h3>
                  <div className='view-modal__table-wrapper'>
                    <table className='view-modal__table'>
                      <thead>
                        <tr>
                          <th>Producto</th>
                          <th className='text-right'>Cantidad</th>
                          <th className='text-right'>Precio Unit.</th>
                          <th className='text-right'>Margen %</th>
                          <th className='text-right'>Precio Venta</th>
                          <th className='text-right'>Subtotal</th>
                        </tr>
                      </thead>
                      <tbody>
                        {viewOrderData.details.map((detail, index) => (
                          <tr key={index}>
                            <td>
                              <div className='view-modal__product-info'>
                                <span className='view-modal__product-name'>
                                  {detail.product_name}
                                </span>
                                {detail.unit && (
                                  <span className='view-modal__product-unit'>
                                    Unidad: {detail.unit}
                                  </span>
                                )}
                              </div>
                            </td>
                            <td className='text-right'>
                              {detail.quantity} {detail.unit || ''}
                            </td>
                            <td className='text-right'>
                              {formatCurrency(detail.unit_price)}
                            </td>
                            <td className='text-right'>
                              {detail.profit_pct ||
                                detail.metadata?.profit_pct ||
                                0}
                              %
                            </td>
                            <td className='text-right'>
                              {formatCurrency(detail.sale_price || 0)}
                            </td>
                            <td className='text-right'>
                              <strong>
                                {formatCurrency(
                                  detail.line_total ||
                                    detail.quantity * detail.unit_price
                                )}
                              </strong>
                            </td>
                          </tr>
                        ))}
                      </tbody>
                      <tfoot>
                        <tr>
                          <td colSpan='5' className='text-right'>
                            <strong>Total:</strong>
                          </td>
                          <td className='text-right'>
                            <strong className='view-modal__total'>
                              {formatCurrency(
                                viewOrderData.purchase?.total_amount ||
                                  viewOrderData.total_amount
                              )}
                            </strong>
                          </td>
                        </tr>
                      </tfoot>
                    </table>
                  </div>
                </div>
              )}
            </div>

            <footer className='view-modal__footer'>
              <button
                type='button'
                className='btn btn--secondary'
                onClick={() => setShowViewModal(false)}
              >
                Cerrar
              </button>
            </footer>
          </div>
        </div>
      )}

      {/* Modal de Preview de Cancelación */}
      {showCancelPreview && cancelPreviewData && orderToCancel && (
        <div
          className='cancel-preview-overlay'
          onClick={() => setShowCancelPreview(false)}
        >
          <div
            className='cancel-preview-container'
            onClick={e => e.stopPropagation()}
          >
            <header className='cancel-preview__header'>
              <h2 className='cancel-preview__title'>
                Confirmar Cancelación de Orden #{orderToCancel.id}
              </h2>
              <button
                className='cancel-preview__close'
                onClick={() => setShowCancelPreview(false)}
                aria-label='Cerrar modal'
              >
                <X size={20} />
              </button>
            </header>

            <div className='cancel-preview__body'>
              {/* Información de la orden */}
              <div className='cancel-preview__order-info'>
                <h3 className='cancel-preview__section-title'>
                  Información de la Orden
                </h3>
                <div className='cancel-preview__info-grid'>
                  <div className='cancel-preview__info-item'>
                    <span className='cancel-preview__label'>Proveedor:</span>
                    <span className='cancel-preview__value'>
                      {orderToCancel.supplier_name}
                    </span>
                  </div>
                  <div className='cancel-preview__info-item'>
                    <span className='cancel-preview__label'>Total:</span>
                    <span className='cancel-preview__value'>
                      {formatCurrency(orderToCancel.total_amount)}
                    </span>
                  </div>
                  <div className='cancel-preview__info-item'>
                    <span className='cancel-preview__label'>Fecha:</span>
                    <span className='cancel-preview__value'>
                      {formatDate(
                        orderToCancel.created_at || orderToCancel.order_date
                      )}
                    </span>
                  </div>
                </div>
              </div>

              {/* Análisis de Impacto */}
              {cancelPreviewData.impact_analysis && (
                <div className='cancel-preview__impact'>
                  <h3 className='cancel-preview__section-title'>
                    Análisis de Impacto
                  </h3>
                  <div className='cancel-preview__impact-grid'>
                    <div className='cancel-preview__impact-stat'>
                      <span className='cancel-preview__label'>
                        Total de items:
                      </span>
                      <span className='cancel-preview__value'>
                        {cancelPreviewData.impact_analysis.total_items || 0}
                      </span>
                    </div>
                    <div className='cancel-preview__impact-stat'>
                      <span className='cancel-preview__label'>
                        Total pagado:
                      </span>
                      <span className='cancel-preview__value'>
                        {formatCurrency(
                          cancelPreviewData.impact_analysis.total_paid_amount ||
                            0
                        )}
                      </span>
                    </div>
                    <div className='cancel-preview__impact-stat'>
                      <span className='cancel-preview__label'>
                        Pagos a cancelar:
                      </span>
                      <span className='cancel-preview__value'>
                        {cancelPreviewData.impact_analysis.payments_to_cancel ||
                          0}
                      </span>
                    </div>
                    {cancelPreviewData.impact_analysis
                      .requires_stock_adjustment && (
                      <div className='cancel-preview__impact-stat'>
                        <span className='cancel-preview__label'>
                          Ajuste de stock:
                        </span>
                        <span className='cancel-preview__value cancel-preview__value--warning'>
                          Requerido
                        </span>
                      </div>
                    )}
                  </div>
                </div>
              )}

              {/* Impacto en Stock */}
              {cancelPreviewData.stock_impact &&
                cancelPreviewData.stock_impact.length > 0 && (
                  <div className='cancel-preview__impact'>
                    <h3 className='cancel-preview__section-title cancel-preview__section-title--warning'>
                      Impacto en Stock
                    </h3>
                    <div className='cancel-preview__impact-section'>
                      <p className='cancel-preview__text'>
                        <strong>Productos afectados:</strong>{' '}
                        {cancelPreviewData.stock_impact.length}
                      </p>
                      <ul className='cancel-preview__products'>
                        {cancelPreviewData.stock_impact.map(
                          (product, index) => (
                            <li
                              key={index}
                              className='cancel-preview__product-item'
                            >
                              <div className='cancel-preview__product-info'>
                                <span className='cancel-preview__product-name'>
                                  {product.product_name}
                                </span>
                                <span className='cancel-preview__product-detail'>
                                  Stock actual: {product.current_stock} →
                                  Después: {product.stock_after_cancellation}
                                </span>
                              </div>
                              <span className='cancel-preview__product-qty'>
                                Revertir: {product.quantity_to_revert} unidades
                              </span>
                            </li>
                          )
                        )}
                      </ul>
                      {cancelPreviewData.impact_analysis
                        ?.products_with_insufficient_stock > 0 && (
                        <p className='cancel-preview__text cancel-preview__text--warning'>
                          ⚠️{' '}
                          {
                            cancelPreviewData.impact_analysis
                              .products_with_insufficient_stock
                          }{' '}
                          producto(s) con stock insuficiente
                        </p>
                      )}
                    </div>
                  </div>
                )}

              {/* Impacto en Pagos */}
              {cancelPreviewData.payment_impact &&
                cancelPreviewData.payment_impact.length > 0 && (
                  <div className='cancel-preview__impact'>
                    <h3 className='cancel-preview__section-title'>
                      Impacto en Pagos
                    </h3>
                    <div className='cancel-preview__impact-section'>
                      <ul className='cancel-preview__payments-list'>
                        {cancelPreviewData.payment_impact.map(
                          (payment, index) => (
                            <li
                              key={index}
                              className='cancel-preview__payment-item-full'
                            >
                              <div className='cancel-preview__payment-header'>
                                <span className='cancel-preview__payment-method'>
                                  {payment.payment_method}
                                </span>
                                <span className='cancel-preview__payment-amount'>
                                  {formatCurrency(payment.amount)}
                                </span>
                              </div>
                              <div className='cancel-preview__payment-details'>
                                <span>
                                  Fecha: {formatDate(payment.payment_date)}
                                </span>
                                <span>
                                  Estado actual: {payment.current_status}
                                </span>
                              </div>
                            </li>
                          )
                        )}
                      </ul>
                    </div>
                  </div>
                )}

              {/* Advertencias */}
              {cancelPreviewData.warnings &&
                cancelPreviewData.warnings.length > 0 && (
                  <div className='cancel-preview__impact-section cancel-preview__impact-section--warning'>
                    <h4 className='cancel-preview__subsection-title'>
                      ⚠️ Advertencias
                    </h4>
                    <ul className='cancel-preview__risks-list'>
                      {cancelPreviewData.warnings.map((warning, index) => (
                        <li key={index} className='cancel-preview__risk-item'>
                          {warning}
                        </li>
                      ))}
                    </ul>
                  </div>
                )}

              {/* Problemas de Cancelación */}
              {cancelPreviewData.cancellation_issues &&
                cancelPreviewData.cancellation_issues.length > 0 && (
                  <div className='cancel-preview__impact-section cancel-preview__impact-section--danger'>
                    <h4 className='cancel-preview__subsection-title'>
                      🚫 Problemas Detectados
                    </h4>
                    <ul className='cancel-preview__risks-list'>
                      {cancelPreviewData.cancellation_issues.map(
                        (issue, index) => (
                          <li
                            key={index}
                            className='cancel-preview__risk-item cancel-preview__risk-item--danger'
                          >
                            {issue}
                          </li>
                        )
                      )}
                    </ul>
                  </div>
                )}

              {/* Recomendaciones */}
              {cancelPreviewData.recommendations &&
                cancelPreviewData.recommendations.length > 0 && (
                  <div className='cancel-preview__recommendations'>
                    <h4 className='cancel-preview__subsection-title'>
                      💡 Recomendaciones
                    </h4>
                    <ul className='cancel-preview__recommendations-list'>
                      {cancelPreviewData.recommendations.map(
                        (recommendation, index) => (
                          <li
                            key={index}
                            className='cancel-preview__recommendation-item'
                          >
                            {recommendation}
                          </li>
                        )
                      )}
                    </ul>
                  </div>
                )}

              {/* Recomendaciones Generales */}
              {cancelPreviewData.general_recommendations && (
                <div className='cancel-preview__general-recommendations'>
                  <div className='cancel-preview__general-rec-grid'>
                    <div className='cancel-preview__general-rec-item'>
                      <span className='cancel-preview__label'>
                        Complejidad estimada:
                      </span>
                      <span
                        className={`cancel-preview__badge cancel-preview__badge--${cancelPreviewData.general_recommendations.estimated_complexity?.toLowerCase()}`}
                      >
                        {
                          cancelPreviewData.general_recommendations
                            .estimated_complexity
                        }
                      </span>
                    </div>
                    {cancelPreviewData.general_recommendations
                      .notify_supplier && (
                      <div className='cancel-preview__general-rec-item'>
                        <span className='cancel-preview__value cancel-preview__value--info'>
                          📧 Se recomienda notificar al proveedor
                        </span>
                      </div>
                    )}
                    {cancelPreviewData.general_recommendations
                      .requires_approval && (
                      <div className='cancel-preview__general-rec-item'>
                        <span className='cancel-preview__value cancel-preview__value--warning'>
                          ✋ Requiere aprobación de supervisor
                        </span>
                      </div>
                    )}
                  </div>
                </div>
              )}

              {/* Advertencia final */}
              <div className='cancel-preview__warning-final'>
                <p className='cancel-preview__text cancel-preview__text--warning'>
                  ⚠️ <strong>Esta acción no se puede deshacer.</strong> Una vez
                  cancelada, la orden no podrá ser revertida.
                </p>
              </div>
            </div>

            <footer
              className='cancel-preview__footer'
              style={{
                display: 'flex',
                gap: '12px',
                padding: '16px 20px',
                borderTop: '1px solid #e0e0e0',
                minHeight: '70px',
              }}
            >
              <button
                type='button'
                className='btn btn--secondary'
                onClick={() => setShowCancelPreview(false)}
                style={{ flex: '0 0 auto' }}
              >
                Volver
              </button>
              <button
                type='button'
                className='btn btn--danger'
                onClick={handleConfirmCancellation}
                disabled={loading}
                style={{
                  flex: '0 0 auto',
                  backgroundColor: '#dc3545',
                  color: 'white',
                  padding: '8px 16px',
                }}
              >
                {loading ? 'Cancelando...' : 'Confirmar Cancelación'}
              </button>
            </footer>
          </div>
        </div>
      )}
    </div>
  )
}

export default Purchases<|MERGE_RESOLUTION|>--- conflicted
+++ resolved
@@ -15,31 +15,6 @@
   Eye,
   Ban,
 } from 'lucide-react'
-<<<<<<< HEAD
-
-// UI Components
-import { Button } from '@/components/ui/button'
-import { Input } from '@/components/ui/input'
-import { Card, CardContent, CardHeader, CardTitle } from '@/components/ui/card'
-import { Badge } from '@/components/ui/badge'
-import {
-  Tooltip,
-  TooltipTrigger,
-  TooltipContent,
-} from '@/components/ui/tooltip'
-import {
-  Dialog,
-  DialogContent,
-  DialogDescription,
-  DialogFooter,
-  DialogHeader,
-  DialogTitle,
-} from '@/components/ui/dialog'
-import { Label } from '@/components/ui/label'
-import { RadioGroup, RadioGroupItem } from '@/components/ui/radio-group'
-import { Tabs, TabsContent, TabsList, TabsTrigger } from '@/components/ui/tabs'
-=======
->>>>>>> fd329075
 import DataState from '@/components/ui/DataState'
 import SegmentedControl from '@/components/ui/SegmentedControl'
 import { useI18n } from '@/lib/i18n'
@@ -56,26 +31,6 @@
 const Purchases = () => {
   const { t } = useI18n()
 
-<<<<<<< HEAD
-  const calculateSalePriceFromMargin = (unitPrice, profitPct) => {
-    const cost = Number(unitPrice)
-    const margin = Number(profitPct)
-    if (!Number.isFinite(cost) || !Number.isFinite(margin)) return 0
-    return cost * (1 + margin / 100)
-  }
-
-  const calculateMarginFromSalePrice = (unitPrice, salePrice) => {
-    const cost = Number(unitPrice)
-    const sale = Number(salePrice)
-    if (!Number.isFinite(cost) || cost === 0 || !Number.isFinite(sale)) {
-      return null
-    }
-    return ((sale - cost) / cost) * 100
-  }
-
-  // Local states
-  const [activeTab, setActiveTab] = useState('create')
-=======
   // Estados locales MVP (sin store por ahora)
   const [purchaseOrders, setPurchaseOrders] = useState([])
   const [loading, setLoading] = useState(false)
@@ -90,7 +45,6 @@
   // Estados para búsqueda de proveedores
   const [supplierSearch, setSupplierSearch] = useState('')
   const [supplierResults, setSupplierResults] = useState([])
->>>>>>> fd329075
   const [selectedSupplier, setSelectedSupplier] = useState(null)
   const [_showSupplierDropdown, setShowSupplierDropdown] = useState(false)
   const [searchingSuppliers, setSearchingSuppliers] = useState(false)
@@ -136,28 +90,11 @@
   const [viewOrderData, setViewOrderData] = useState(null)
   const [_loadingDetails, setLoadingDetails] = useState(false)
 
-<<<<<<< HEAD
-  // Modal states
-  const [showSupplierModal, setShowSupplierModal] = useState(false)
-  const [showProductModal, setShowProductModal] = useState(false)
-  const [showTaxModal, setShowTaxModal] = useState(false)
-  const [showOrderDetails, setShowOrderDetails] = useState(null)
-  const [pricingModalState, setPricingModalState] = useState({
-    open: false,
-    product: null,
-  })
-  const [pricingMode, setPricingMode] = useState('percentage')
-  const [pricingValues, setPricingValues] = useState({
-    percentage: '',
-    salePrice: '',
-  })
-=======
   // Cargar datos al montar y configurar fechas por defecto
   useEffect(() => {
     const loadPurchases = async () => {
       setLoading(true)
       setError(null)
->>>>>>> fd329075
 
       try {
         // Cargar compras de los últimos 30 días y establecer las fechas por defecto
@@ -271,101 +208,7 @@
     return matchesStatus
   })
 
-<<<<<<< HEAD
-  const pricingProduct = pricingModalState.product
-  
-  // Buscar el producto actual en selectedProducts para tener datos actualizados
-  const currentPricingProduct = pricingProduct
-    ? selectedProducts.find(p => p.product_id === pricingProduct.product_id)
-    : null
-    
-  const pricingUnitPrice = currentPricingProduct
-    ? Number(currentPricingProduct.unit_price) || 0
-    : 0
-  const currentPricingMargin = currentPricingProduct
-    ? Number(
-        currentPricingProduct.profit_pct ?? orderData.default_profit_margin ?? 0
-      ) || 0
-    : 0
-  const currentPricingSalePrice = calculateSalePriceFromMargin(
-    pricingUnitPrice,
-    Number.isFinite(currentPricingMargin) ? currentPricingMargin : 0
-  )
-  const parsedPricingPercentage = parseFloat(pricingValues.percentage)
-  const safePricingPercentage = Number.isNaN(parsedPricingPercentage)
-    ? null
-    : parsedPricingPercentage
-  const parsedPricingSalePrice = parseFloat(pricingValues.salePrice)
-  const safePricingSalePrice = Number.isNaN(parsedPricingSalePrice)
-    ? null
-    : parsedPricingSalePrice
-  const previewPricingProfit =
-    pricingMode === 'percentage'
-      ? safePricingPercentage
-      : safePricingSalePrice !== null
-        ? calculateMarginFromSalePrice(
-            pricingUnitPrice,
-            safePricingSalePrice
-          )
-        : null
-  const previewPricingSalePrice =
-    pricingMode === 'percentage'
-      ? safePricingPercentage !== null
-        ? calculateSalePriceFromMargin(
-            pricingUnitPrice,
-            safePricingPercentage
-          )
-        : 0
-      : safePricingSalePrice ?? 0
-
-  useEffect(() => {
-    if (!pricingModalState.open || !pricingModalState.product) {
-      return
-    }
-
-    const unitPrice = Number(pricingModalState.product.unit_price) || 0
-    const initialMargin = Number(
-      pricingModalState.product.profit_pct ?? orderData.default_profit_margin
-    )
-    const initialSalePrice = calculateSalePriceFromMargin(
-      unitPrice,
-      initialMargin
-    )
-
-    setPricingMode('percentage')
-    setPricingValues({
-      percentage:
-        Number.isFinite(initialMargin) && !Number.isNaN(initialMargin)
-          ? initialMargin.toFixed(2)
-          : '',
-      salePrice:
-        Number.isFinite(initialSalePrice) && initialSalePrice > 0
-          ? initialSalePrice.toFixed(2)
-          : '',
-    })
-  }, [
-    pricingModalState.open,
-    pricingModalState.product,
-    orderData.default_profit_margin,
-  ])
-
-  // Load tax rates on component mount
-  useEffect(() => {
-    fetchTaxRates()
-  }, [fetchTaxRates])
-
-  // Only load purchase orders when switching to list tab
-  // Comentado temporalmente hasta que los endpoints estén disponibles
-  // useEffect(() => {
-  //   if (activeTab === 'list') {
-  //     fetchPurchaseOrders();
-  //   }
-  // }, [activeTab, fetchPurchaseOrders]);
-
-  // Clear search results when leaving records tab
-=======
   // Búsqueda automática cuando cambian las fechas (solo en modo fecha)
->>>>>>> fd329075
   useEffect(() => {
     if (
       searchType !== 'date' ||
@@ -535,72 +378,9 @@
         event.preventDefault()
         setIsModalOpen(true)
       }
-<<<<<<< HEAD
-
-      // Extraer el precio de compra desde unit_costs_summary si está disponible
-      let costFromSummary = 0
-      if (product.unit_costs_summary && typeof product.unit_costs_summary === 'object') {
-        // unit_costs_summary puede tener la estructura: { average_cost: 60, last_cost: 60, etc. }
-        costFromSummary = parseFloat(
-          product.unit_costs_summary.last_cost ??
-          product.unit_costs_summary.average_cost ??
-          product.unit_costs_summary.cost ??
-          0
-        ) || 0
-      }
-
-      const resolvedUnitPrice =
-        parseFloat(
-          product.purchase_price ??
-            product.cost_price ??
-            product.unit_price ??
-            product.price ??
-            product.last_purchase_price ??
-            costFromSummary ??
-            product.selling_price ??
-            0
-        ) || 0
-
-      const defaultProfit =
-        product.profit_pct !== undefined && product.profit_pct !== null
-          ? parseFloat(product.profit_pct)
-          : orderData.default_profit_margin
-
-      const resolvedTaxRateId =
-        product.tax_rate_id ??
-        product.tax_rate?.id ??
-        product.tax_rate ??
-        selectedTaxRate?.id ??
-        selectedTaxRate?.tax_rate_id ??
-        null
-
-      const resolvedTaxRate =
-        product.tax_rate?.rate ??
-        product.tax_rate ??
-        selectedTaxRate?.rate ??
-        selectedTaxRate?.tax_rate ??
-        null
-
-      const normalizedProduct = {
-        product_id: productId,
-        name:
-          product.name || product.product_name || product.title || 'Sin nombre',
-        description:
-          product.description ||
-          product.product_description ||
-          product.desc ||
-          '',
-        quantity: 1,
-        unit_price: resolvedUnitPrice,
-        unit: product.unit || product.default_unit || 'unit',
-        profit_pct: defaultProfit,
-        tax_rate_id: resolvedTaxRateId,
-        tax_rate: resolvedTaxRate,
-=======
       // ESC para cerrar modal
       if (event.key === 'Escape' && isModalOpen) {
         setIsModalOpen(false)
->>>>>>> fd329075
       }
     }
 
@@ -630,94 +410,9 @@
     const costPrice = product.cost_price || product.unit_cost || 0
     setModalUnitPrice(costPrice)
 
-<<<<<<< HEAD
-  const handleOpenPricingModal = product => {
-    setPricingModalState({ open: true, product })
-  }
-
-  const handleClosePricingModal = () => {
-    setPricingModalState({ open: false, product: null })
-  }
-
-  const handleApplyPricingChanges = () => {
-    const modalProduct = pricingModalState.product
-
-    if (!modalProduct) {
-      handleClosePricingModal()
-      return
-    }
-
-    // Get the current product from selectedProducts to ensure we have the latest data
-    const targetProduct = selectedProducts.find(
-      p => p.product_id === modalProduct.product_id
-    )
-
-    if (!targetProduct) {
-      alert('Producto no encontrado en la lista.')
-      handleClosePricingModal()
-      return
-    }
-
-    const unitPrice = Number(targetProduct.unit_price) || 0
-
-    if (pricingMode === 'salePrice' && unitPrice <= 0) {
-      alert(
-        'No se puede calcular el margen porque el costo del producto es 0. Ajusta el precio unitario primero.'
-      )
-      return
-    }
-
-    let computedProfit = null
-
-    if (pricingMode === 'percentage') {
-      const parsed = parseFloat(pricingValues.percentage)
-      if (Number.isNaN(parsed)) {
-        alert('Ingresa un porcentaje válido.')
-        return
-      }
-      computedProfit = parsed
-    } else {
-      const salePriceValue = parseFloat(pricingValues.salePrice)
-      if (Number.isNaN(salePriceValue)) {
-        alert('Ingresa un precio de venta válido.')
-        return
-      }
-
-      if (salePriceValue < 0) {
-        alert('El precio de venta no puede ser negativo.')
-        return
-      }
-
-      const margin = calculateMarginFromSalePrice(unitPrice, salePriceValue)
-
-      if (margin === null || Number.isNaN(margin)) {
-        alert('No se pudo calcular el porcentaje de ganancia. Verifica los valores ingresados.')
-        return
-      }
-
-      computedProfit = margin
-    }
-
-    if (!Number.isFinite(computedProfit)) {
-      alert('El porcentaje de ganancia calculado no es válido.')
-      return
-    }
-
-    const normalizedProfit = Number.parseFloat(computedProfit.toFixed(4))
-    handleUpdateProduct(targetProduct.product_id, 'profit_pct', normalizedProfit)
-    handleClosePricingModal()
-  }
-
-  const handleRemoveProduct = productId => {
-    setSelectedProducts(prev =>
-      prev.filter(product => product.product_id !== productId)
-    )
-  }
-=======
     // Calcular precio de venta inicial con margen del 30%
     const initialSalePrice = costPrice * (1 + 30 / 100)
     setModalSalePrice(initialSalePrice)
->>>>>>> fd329075
 
     // Pre-llenar tax_rate_id del producto si está disponible
     if (product.tax_rate_id) {
@@ -1044,606 +739,6 @@
     return `${day}/${month}/${year}`
   }
 
-<<<<<<< HEAD
-        {/* Create Purchase Order Tab */}
-        <TabsContent value='create' className='space-y-4'>
-          {/* Two Column Layout */}
-          <div className='grid grid-cols-1 lg:grid-cols-[1fr_380px] gap-4'>
-            {/* Main Content - Left Side */}
-            <div className='space-y-4'>
-              {/* Products Management Card */}
-              <Card className={styles.card()}>
-                <CardHeader>
-                  <CardTitle className='flex items-center gap-2'>
-                    <Package className='w-5 h-5' />
-                    Gestión de Productos
-                  </CardTitle>
-                </CardHeader>
-                <CardContent className='space-y-4'>
-                  {/* Add Product Button */}
-                  <Button
-                    onClick={() => setShowProductModal(true)}
-                    variant='outline'
-                    className='w-full justify-start'
-                    size='default'
-                  >
-                    <Plus className='w-4 h-4 mr-2' />
-                    Agregar Productos
-                  </Button>
-                  
-                  {selectedProducts.length > 0 && (
-                    <div className='text-xs text-muted-foreground'>
-                      {selectedProducts.length} producto(s) seleccionado(s)
-                    </div>
-                  )}
-
-                  {/* Products Table */}
-                  {selectedProducts.length > 0 && (
-                    <div className='space-y-3'>
-                      <div className='flex items-center justify-between'>
-                        <h3 className='text-sm font-medium'>Lista de Productos</h3>
-                        <div className='text-right'>
-                          <div className='text-xs text-muted-foreground'>Total:</div>
-                          <div className='text-lg font-bold'>
-                            {formatGuaranies(orderTotals.total)}
-                          </div>
-                        </div>
-                      </div>
-
-                      <div className='overflow-x-auto'>
-                        <table className='w-full'>
-                          <thead className='bg-gray-50'>
-                            <tr>
-                              <th className='text-left p-3 font-medium'>Producto</th>
-                              <th className='text-center p-3 font-medium'>Cantidad</th>
-                              <th className='text-center p-3 font-medium'>
-                                Precio Unit.
-                                <br />
-                                <span className='text-xs text-muted-foreground'>(inc. IVA)</span>
-                              </th>
-                              <th className='text-center p-3 font-medium'>Unidad</th>
-                              <th className='text-center p-3 font-medium'>Margen / Venta</th>
-                              <th className='text-center p-3 font-medium'>
-                                IVA
-                                <br />
-                                <span className='text-xs text-muted-foreground'>(referencial)</span>
-                              </th>
-                              <th className='text-center p-3 font-medium'>Total</th>
-                              <th className='text-center p-3 font-medium'>Acciones</th>
-                            </tr>
-                          </thead>
-                          <tbody>
-                            {selectedProducts.map(product => {
-                              const unitPriceNumber = Number(product.unit_price) || 0
-                              const effectiveMarginRaw =
-                                product.profit_pct ??
-                                orderData.default_profit_margin ??
-                                0
-                              const marginNumber = Number(effectiveMarginRaw)
-                              const hasValidMargin = Number.isFinite(marginNumber)
-                              const formattedMargin = hasValidMargin
-                                ? marginNumber.toFixed(2)
-                                : null
-                              const salePricePreview = calculateSalePriceFromMargin(
-                                unitPriceNumber,
-                                hasValidMargin ? marginNumber : 0
-                              )
-
-                              return (
-                                <tr key={product.product_id} className='border-t'>
-                                  <td className='p-3'>
-                                    <div>
-                                      <div className='font-medium'>{product.name}</div>
-                                      <div className='text-sm text-muted-foreground'>
-                                        {product.product_id}
-                                      </div>
-                                    </div>
-                                  </td>
-                                  <td className='p-3 text-center'>
-                                    <Input
-                                      type='number'
-                                      min='1'
-                                      value={product.quantity}
-                                      onChange={e =>
-                                        handleUpdateProduct(
-                                          product.product_id,
-                                          'quantity',
-                                          e.target.value
-                                        )
-                                      }
-                                      className='w-20 text-center'
-                                    />
-                                  </td>
-                                  <td className='p-3 text-center'>
-                                    <Input
-                                      type='number'
-                                      min='0'
-                                      step='0.01'
-                                      value={product.unit_price}
-                                      onChange={e =>
-                                        handleUpdateProduct(
-                                          product.product_id,
-                                          'unit_price',
-                                          e.target.value
-                                        )
-                                      }
-                                              className='w-24 text-center'
-                                    />
-                                  </td>
-                                  <td className='p-3 text-center'>
-                                    <select
-                                      value={product.unit}
-                                      onChange={e =>
-                                        handleUpdateProduct(
-                                          product.product_id,
-                                          'unit',
-                                          e.target.value
-                                        )
-                                      }
-                                      className='border rounded px-2 py-1 text-sm bg-white hover:bg-gray-50'
-                                    >
-                                      <optgroup label='📦 Básicas'>
-                                        <option value='unit'>unidad</option>
-                                        <option value='pair'>par</option>
-                                        <option value='set'>set</option>
-                                      </optgroup>
-                                      <optgroup label='⚖️ Peso'>
-                                        <option value='kg'>kilogramo</option>
-                                        <option value='g'>gramo</option>
-                                        <option value='lb'>libra</option>
-                                        <option value='oz'>onza</option>
-                                        <option value='ton'>tonelada</option>
-                                      </optgroup>
-                                      <optgroup label='💧 Volumen'>
-                                        <option value='l'>litro</option>
-                                        <option value='ml'>mililitro</option>
-                                        <option value='gal'>galón</option>
-                                      </optgroup>
-                                      <optgroup label='📏 Longitud/Área'>
-                                        <option value='meter'>metro</option>
-                                        <option value='cm'>centímetro</option>
-                                        <option value='sqm'>metro cuadrado</option>
-                                        <option value='roll'>rollo</option>
-                                      </optgroup>
-                                      <optgroup label='📦 Empaque'>
-                                        <option value='box'>caja</option>
-                                        <option value='pack'>paquete</option>
-                                        <option value='bag'>bolsa</option>
-                                        <option value='case'>estuche</option>
-                                        <option value='dozen'>docena</option>
-                                        <option value='bundle'>bulto</option>
-                                      </optgroup>
-                                      <optgroup label='🍽️ Supermercado'>
-                                        <option value='tray'>bandeja</option>
-                                        <option value='bottle'>botella</option>
-                                        <option value='can'>lata</option>
-                                        <option value='jar'>frasco</option>
-                                        <option value='carton'>cartón</option>
-                                        <option value='stick'>barra</option>
-                                        <option value='slice'>tajada</option>
-                                        <option value='portion'>porción</option>
-                                      </optgroup>
-                                      <optgroup label='⏱️ Tiempo'>
-                                        <option value='hour'>hora</option>
-                                        <option value='day'>día</option>
-                                        <option value='month'>mes</option>
-                                      </optgroup>
-                                    </select>
-                                  </td>
-                                  <td className='p-3 text-center'>
-                                    <div className='flex flex-col items-center gap-1'>
-                                      <div className='flex items-center gap-2'>
-                                        <span className='text-sm font-semibold'>
-                                          {formattedMargin !== null
-                                            ? `${formattedMargin}%`
-                                            : '--'}
-                                        </span>
-                                        <Tooltip>
-                                          <TooltipTrigger asChild>
-                                            <Button
-                                              size='icon'
-                                              variant='ghost'
-                                              onClick={() => handleOpenPricingModal(product)}
-                                              className='h-8 w-8 text-blue-600 hover:text-blue-700 hover:bg-blue-50'
-                                            >
-                                              <Calculator className='h-4 w-4' />
-                                            </Button>
-                                          </TooltipTrigger>
-                                          <TooltipContent>
-                                            Ajustar porcentaje o ingresar precio de venta
-                                          </TooltipContent>
-                                        </Tooltip>
-                                      </div>
-                                      <span className='text-xs text-muted-foreground'>
-                                        {salePricePreview > 0
-                                          ? formatGuaranies(salePricePreview)
-                                          : '—'}
-                                      </span>
-                                    </div>
-                                  </td>
-                                  <td className='p-3 text-center'>
-                                    <select
-                                      value={product.tax_rate_id || ''}
-                                      onChange={e =>
-                                        handleUpdateProduct(
-                                          product.product_id,
-                                          'tax_rate_id',
-                                          e.target.value
-                                            ? parseInt(e.target.value)
-                                            : null
-                                        )
-                                      }
-                                      className='border rounded px-2 py-1 text-sm w-32'
-                                    >
-                                      <option value=''>Sin IVA (0%)</option>
-                                      {taxRates.map(taxRate => (
-                                        <option key={taxRate.id} value={taxRate.id}>
-                                          {taxRate.tax_name || taxRate.name || 'IVA'} -{' '}
-                                          {taxRate.rate}%
-                                        </option>
-                                      ))}
-                                    </select>
-                                  </td>
-                                  <td className='p-3 text-center font-medium'>
-                                    {formatGuaranies(
-                                      product.quantity * product.unit_price
-                                    )}
-                                  </td>
-                                  <td className='p-3 text-center'>
-                                    <Button
-                                      size='sm'
-                                      variant='ghost'
-                                      onClick={() =>
-                                        handleRemoveProduct(product.product_id)
-                                      }
-                                      className='text-red-600 hover:text-red-800'
-                                    >
-                                      <Trash2 className='w-4 h-4' />
-                                    </Button>
-                                  </td>
-                                </tr>
-                              )
-                            })}
-                          </tbody>
-                        </table>
-                      </div>
-                    </div>
-                  )}
-                </CardContent>
-              </Card>
-
-              {/* Purchase Summary Card */}
-              {selectedProducts.length > 0 && (
-                <Card className={styles.card()}>
-                  <CardHeader>
-                    <CardTitle className='flex items-center gap-2'>
-                      <DollarSign className='w-5 h-5' />
-                      Resumen de Compra
-                    </CardTitle>
-                  </CardHeader>
-                  <CardContent>
-                    <div className='space-y-4'>
-                      <div className='p-4 bg-gray-50 rounded-lg'>
-                        <div className='mb-3 text-center'>
-                          <div className='inline-flex items-center gap-2 px-3 py-1 bg-blue-100 text-blue-800 rounded-full text-sm'>
-                            <span>ℹ️</span>
-                            <span>Los precios del proveedor ya incluyen IVA</span>
-                          </div>
-                        </div>
-                        <div className='grid grid-cols-3 gap-4 text-center'>
-                          <div>
-                            <div className='text-sm text-muted-foreground'>
-                              Base (sin IVA)
-                            </div>
-                            <div className='font-medium text-muted-foreground'>
-                              {formatGuaranies(orderTotals.subtotal)}
-                            </div>
-                          </div>
-                          <div>
-                            <div className='text-sm text-muted-foreground'>
-                              IVA incluido ({orderTotals.taxRate.toFixed(1)}%)
-                            </div>
-                            <div className='font-medium text-muted-foreground'>
-                              {formatGuaranies(orderTotals.tax)}
-                            </div>
-                          </div>
-                          <div>
-                            <div className='text-sm text-muted-foreground'>
-                              Total a Pagar
-                            </div>
-                            <div className='text-lg font-bold'>
-                              {formatGuaranies(orderTotals.total)}
-                            </div>
-                          </div>
-                        </div>
-                      </div>
-
-                      <div className='grid grid-cols-4 gap-4 p-4 bg-gray-50 rounded-lg text-center'>
-                        <div>
-                          <div className='text-sm text-muted-foreground'>Productos</div>
-                          <div className='font-medium'>{selectedProducts.length}</div>
-                        </div>
-                        <div>
-                          <div className='text-sm text-muted-foreground'>Unidades</div>
-                          <div className='font-medium'>
-                            {selectedProducts.reduce(
-                              (sum, p) => sum + (p.quantity || 0),
-                              0
-                            )}
-                          </div>
-                        </div>
-                        <div>
-                          <div className='text-sm text-muted-foreground'>IVA Total</div>
-                          <div className='font-medium'>
-                            {formatGuaranies(orderTotals.tax)}
-                          </div>
-                        </div>
-                        <div>
-                          <div className='text-sm text-muted-foreground'>Total</div>
-                          <div className='font-bold text-lg'>
-                            {formatGuaranies(orderTotals.total)}
-                          </div>
-                        </div>
-                      </div>
-                    </div>
-                  </CardContent>
-                </Card>
-              )}
-            </div>
-
-            {/* Aside - Purchase Details (Right Side) */}
-            <aside className='space-y-4'>
-              {/* Supplier Details Card */}
-              <Card className={styles.card()}>
-                <CardHeader>
-                  <CardTitle className='flex items-center gap-2 text-base'>
-                    <User className='w-4 h-4' />
-                    Proveedor
-                  </CardTitle>
-                </CardHeader>
-                <CardContent className='space-y-3'>
-                  <Button
-                    onClick={() => setShowSupplierModal(true)}
-                    variant='outline'
-                    className='w-full justify-start'
-                    size='default'
-                  >
-                    <User className='w-4 h-4 mr-2' />
-                    {selectedSupplier
-                      ? selectedSupplier.name
-                      : 'Seleccionar Proveedor'}
-                  </Button>
-                  {selectedSupplier && (
-                    <div className='p-3 bg-gray-50 rounded-lg space-y-2 text-sm'>
-                      <div className='flex items-center justify-between'>
-                        <span className='text-muted-foreground'>ID:</span>
-                        <span className='font-medium'>{selectedSupplier.id}</span>
-                      </div>
-                      {selectedSupplier.email && (
-                        <div className='flex items-center justify-between'>
-                          <span className='text-muted-foreground'>Email:</span>
-                          <span className='font-medium'>{selectedSupplier.email}</span>
-                        </div>
-                      )}
-                      {selectedSupplier.phone && (
-                        <div className='flex items-center justify-between'>
-                          <span className='text-muted-foreground'>Teléfono:</span>
-                          <span className='font-medium'>{selectedSupplier.phone}</span>
-                        </div>
-                      )}
-                    </div>
-                  )}
-                </CardContent>
-              </Card>
-
-              {/* Payment Details Card */}
-              <Card className={styles.card()}>
-                <CardHeader>
-                  <CardTitle className='flex items-center gap-2 text-base'>
-                    <DollarSign className='w-4 h-4' />
-                    Detalles de Pago
-                  </CardTitle>
-                </CardHeader>
-                <CardContent className='space-y-4'>
-                  {/* Payment Method */}
-                  <div className='space-y-2'>
-                    <label className='text-sm font-medium'>Método de Pago</label>
-                    <PaymentMethodSelector
-                      value={orderData.payment_method_id}
-                      onChange={method => {
-                        console.log('🔍 PaymentMethod Selected:', method)
-                        setOrderData(prev => ({
-                          ...prev,
-                          payment_method_id: method?.id || null,
-                        }))
-                      }}
-                      placeholder='Seleccionar método de pago...'
-                      showSearch={true}
-                      size='sm'
-                    />
-                  </div>
-
-                  {/* Currency */}
-                  <div className='space-y-2'>
-                    <label className='text-sm font-medium'>Moneda</label>
-                    <CurrencySelector
-                      value={orderData.currency_id}
-                      onChange={currency => {
-                        console.log('🔍 Currency Selected:', currency)
-                        setOrderData(prev => ({
-                          ...prev,
-                          currency_id: currency?.id || null,
-                        }))
-                      }}
-                      placeholder='Seleccionar moneda...'
-                      showSearch={true}
-                      size='sm'
-                    />
-                  </div>
-
-                  {/* Payment Status */}
-                  <div className='space-y-2'>
-                    <label className='text-sm font-medium'>Estado de Pago</label>
-                    <div className='flex items-center gap-2 p-3 bg-gray-50 rounded-lg'>
-                      <input
-                        type='checkbox'
-                        id='isPaid-aside'
-                        checked={orderData.isPaid}
-                        onChange={e =>
-                          setOrderData(prev => ({
-                            ...prev,
-                            isPaid: e.target.checked,
-                          }))
-                        }
-                        className='w-4 h-4 text-green-600 bg-gray-100 border-gray-300 rounded focus:ring-green-500'
-                      />
-                      <label
-                        htmlFor='isPaid-aside'
-                        className='text-sm flex items-center gap-1'
-                      >
-                        <span
-                          className={
-                            orderData.isPaid ? 'text-green-600 font-medium' : ''
-                          }
-                        >
-                          PAGADO
-                        </span>
-                        <span className='text-xs text-muted-foreground'>
-                          ({orderData.isPaid ? 'COMPLETED' : 'PENDING'})
-                        </span>
-                      </label>
-                    </div>
-                  </div>
-                </CardContent>
-              </Card>
-
-              {/* Configuration Card */}
-              <Card className={styles.card()}>
-                <CardHeader>
-                  <CardTitle className='flex items-center gap-2 text-base'>
-                    <Settings className='w-4 h-4' />
-                    Configuración
-                  </CardTitle>
-                </CardHeader>
-                <CardContent className='space-y-4'>
-                  {/* Default Profit Margin */}
-                  <div className='space-y-2'>
-                    <label className='text-sm font-medium'>
-                      Margen de ganancia por defecto (%)
-                    </label>
-                    <Input
-                      type='number'
-                      min='0'
-                      max='1000'
-                      step='0.1'
-                      value={orderData.default_profit_margin}
-                      onChange={e =>
-                        setOrderData(prev => ({
-                          ...prev,
-                          default_profit_margin:
-                            parseFloat(e.target.value) || 30,
-                        }))
-                      }
-                      className='h-9'
-                      size='sm'
-                    />
-                  </div>
-
-                  {/* Auto Update Prices */}
-                  <div className='space-y-2'>
-                    <div className='flex items-center gap-2 p-3 bg-gray-50 rounded-lg'>
-                      <input
-                        type='checkbox'
-                        id='autoPricing-aside'
-                        checked={orderData.auto_update_prices}
-                        onChange={e =>
-                          setOrderData(prev => ({
-                            ...prev,
-                            auto_update_prices: e.target.checked,
-                          }))
-                        }
-                        className='w-4 h-4'
-                      />
-                      <label htmlFor='autoPricing-aside' className='text-sm'>
-                        Auto-actualizar precios
-                      </label>
-                    </div>
-                  </div>
-                </CardContent>
-              </Card>
-
-              {/* Create Order Button */}
-              <Button
-                onClick={handleCreatePurchaseOrder}
-                disabled={
-                  !selectedSupplier ||
-                  selectedProducts.length === 0 ||
-                  loading
-                }
-                className='w-full flex items-center justify-center gap-2'
-                size='lg'
-              >
-                {loading ? (
-                  <>
-                    <div className='animate-spin rounded-full h-4 w-4 border-b-2 border-white'></div>
-                    Creando...
-                  </>
-                ) : (
-                  <>
-                    <CheckCircle className='w-5 h-5' />
-                    Crear Orden de Compra
-                  </>
-                )}
-              </Button>
-            </aside>
-          </div>
-
-          {/* Modal Components */}
-          <Dialog
-            open={pricingModalState.open}
-            onOpenChange={isOpen => {
-              if (!isOpen) {
-                handleClosePricingModal()
-              }
-            }}
-          >
-            <DialogContent>
-              <DialogHeader>
-                <DialogTitle>Ajustar precio de venta</DialogTitle>
-                <DialogDescription>
-                  {pricingProduct?.name
-                    ? `Producto seleccionado: ${pricingProduct.name}`
-                    : 'Selecciona un producto para configurar el precio.'}
-                </DialogDescription>
-              </DialogHeader>
-
-              <div className='space-y-4'>
-                <div className='rounded-md border border-blue-200 bg-blue-50 p-3 text-sm'>
-                  <div className='flex items-center justify-between text-sm'>
-                    <span>Precio de compra</span>
-                    <span className='font-semibold'>
-                      {formatGuaranies(pricingUnitPrice)}
-                    </span>
-                  </div>
-                  <div className='mt-3 grid grid-cols-2 gap-2 text-xs text-muted-foreground'>
-                    <div className='flex flex-col gap-1'>
-                      <span>Margen actual</span>
-                      <span className='font-medium text-gray-700'>
-                        {Number.isFinite(currentPricingMargin)
-                          ? `${currentPricingMargin.toFixed(2)}%`
-                          : '—'}
-                      </span>
-                    </div>
-                    <div className='flex flex-col gap-1'>
-                      <span>Venta calculada</span>
-                      <span className='font-medium text-gray-700'>
-                        {currentPricingSalePrice > 0
-                          ? formatGuaranies(currentPricingSalePrice)
-                          : '—'}
-                      </span>
-                    </div>
-                  </div>
-=======
   // Obtener clase de estado
   const getStatusBadgeClass = status => {
     const baseClass = 'badge'
@@ -1986,114 +1081,9 @@
                       )}
                     </tbody>
                   </table>
->>>>>>> fd329075
                 </div>
               </div>
 
-<<<<<<< HEAD
-                <div className='space-y-3'>
-                  <Label className='text-xs uppercase text-muted-foreground'>
-                    ¿Qué deseas ajustar?
-                  </Label>
-                  <RadioGroup
-                    value={pricingMode}
-                    onValueChange={value => setPricingMode(value)}
-                    className='grid gap-2'
-                  >
-                    <div className='flex items-start gap-3 rounded-md border p-3'>
-                      <RadioGroupItem
-                        value='percentage'
-                        id='pricing-mode-percentage'
-                        className='mt-1'
-                      />
-                      <div>
-                        <Label htmlFor='pricing-mode-percentage' className='font-medium'>
-                          Porcentaje de ganancia
-                        </Label>
-                        <p className='text-xs text-muted-foreground'>
-                          Ingresá el margen que deberá usar el sistema para calcular el precio.
-                        </p>
-                      </div>
-                    </div>
-                    <div className='flex items-start gap-3 rounded-md border p-3'>
-                      <RadioGroupItem
-                        value='salePrice'
-                        id='pricing-mode-sale-price'
-                        className='mt-1'
-                      />
-                      <div>
-                        <Label htmlFor='pricing-mode-sale-price' className='font-medium'>
-                          Precio de venta directo
-                        </Label>
-                        <p className='text-xs text-muted-foreground'>
-                          Indicá el precio final que querés vender y calcularemos el porcentaje equivalente.
-                        </p>
-                      </div>
-                    </div>
-                  </RadioGroup>
-                </div>
-
-                {pricingMode === 'percentage' ? (
-                  <div className='space-y-2'>
-                    <Label htmlFor='pricing-percentage'>Margen (%)</Label>
-                    <Input
-                      id='pricing-percentage'
-                      type='number'
-                      min='0'
-                      max='1000'
-                      step='0.1'
-                      value={pricingValues.percentage}
-                      onChange={e =>
-                        setPricingValues(prev => ({
-                          ...prev,
-                          percentage: e.target.value,
-                        }))
-                      }
-                    />
-                    <p className='text-xs text-muted-foreground'>
-                      El precio de venta se calculará automáticamente con este margen.
-                    </p>
-                  </div>
-                ) : (
-                  <div className='space-y-2'>
-                    <Label htmlFor='pricing-sale-price'>Precio de venta</Label>
-                    <Input
-                      id='pricing-sale-price'
-                      type='number'
-                      min='0'
-                      step='0.01'
-                      value={pricingValues.salePrice}
-                      onChange={e =>
-                        setPricingValues(prev => ({
-                          ...prev,
-                          salePrice: e.target.value,
-                        }))
-                      }
-                    />
-                    <p className='text-xs text-muted-foreground'>
-                      Calcularemos el margen de ganancia a partir de este precio final.
-                    </p>
-                  </div>
-                )}
-
-                <div className='rounded-md border border-dashed p-3 text-sm'>
-                  <div className='flex items-center justify-between'>
-                    <span>Margen calculado</span>
-                    <span className='font-semibold'>
-                      {previewPricingProfit !== null &&
-                      Number.isFinite(previewPricingProfit)
-                        ? `${previewPricingProfit.toFixed(2)}%`
-                        : '—'}
-                    </span>
-                  </div>
-                  <div className='mt-2 flex items-center justify-between text-xs text-muted-foreground'>
-                    <span>Precio de venta estimado</span>
-                    <span>
-                      {previewPricingSalePrice > 0
-                        ? formatGuaranies(previewPricingSalePrice)
-                        : '—'}
-                    </span>
-=======
               {/* Card: Resumen */}
               <div className='purchases__card'>
                 <h3 className='purchases__card-title'>
@@ -2265,7 +1255,6 @@
                         Tel: {selectedSupplier.phone}
                       </div>
                     )}
->>>>>>> fd329075
                   </div>
                 )}
               </div>
@@ -2304,32 +1293,7 @@
                     ))}
                   </select>
                 </div>
-              </div>
-
-<<<<<<< HEAD
-              <DialogFooter>
-                <Button variant='outline' onClick={handleClosePricingModal}>
-                  Cancelar
-                </Button>
-                <Button onClick={handleApplyPricingChanges}>Aplicar</Button>
-              </DialogFooter>
-            </DialogContent>
-          </Dialog>
-
-          <SupplierSelectionModal
-            isOpen={showSupplierModal}
-            onClose={() => setShowSupplierModal(false)}
-            onSelectSupplier={handleSelectSupplier}
-            selectedSupplier={selectedSupplier}
-          />
-
-          <ProductSelectionModal
-            isOpen={showProductModal}
-            onClose={() => setShowProductModal(false)}
-            onSelectProduct={handleSelectProduct}
-            selectedProductIds={selectedProductIds}
-          />
-=======
+
                 <div className='form-field'>
                   <label className='form-field__label'>
                     {t('purchases.form.payment_currency', 'Moneda de Pago')}
@@ -2360,7 +1324,6 @@
           </div>
         </>
       )}
->>>>>>> fd329075
 
       {/* Historial Tab */}
       {activeTab === 'historial' && (
