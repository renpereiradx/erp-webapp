--- conflicted
+++ resolved
@@ -171,28 +171,24 @@
     date: ''
   });
 
-<<<<<<< HEAD
   // Estados para modal de selección de servicios
   const [showServiceModal, setShowServiceModal] = useState(false);
   const [availableServices, setAvailableServices] = useState([]);
   const [loadingServices, setLoadingServices] = useState(false);
-=======
+  
   // Función para cargar servicios de canchas
   const handleLoadServices = async () => {
     setLoadingServices(true);
-    setServicesError(null);
     try {
       const services = await fetchServiceCourts();
-      setServiceProducts(services || []);
+      setAvailableServices(Array.isArray(services) ? services : []);
     } catch (error) {
       console.error('Error loading service courts:', error);
-      setServicesError('No se pudieron cargar los servicios de canchas. Verifica tu conexión e intenta nuevamente.');
-      setServiceProducts([]);
+      setAvailableServices([]);
     } finally {
       setLoadingServices(false);
     }
   };
->>>>>>> c420af86
 
   // Función para cargar datos de forma explícita
   const handleLoadData = async () => {
@@ -821,7 +817,6 @@
                   </p>
                 </CardHeader>
                 <CardContent className="space-y-6">
-<<<<<<< HEAD
                   {/* Botón para abrir modal de selección de servicios */}
                   <div className="text-center">
                     <Button
@@ -839,294 +834,24 @@
                     <p className="text-sm text-muted-foreground mt-2">
                       Haz clic para abrir el catálogo completo de servicios
                     </p>
-=======
-                  {/* Grid de servicios de canchas */}
-                  <div>
-                    {loadingServices ? (
-                      <div className="flex flex-col items-center justify-center py-12">
-                        <div className="relative mb-4">
-                          <div className={`w-12 h-12 animate-spin ${
-                            styles.theme?.includes('neo-brutalism')
-                              ? 'border-4 border-black border-t-transparent'
-                              : 'border-4 border-blue-600 border-t-transparent rounded-full'
-                          }`} />
-                          {styles.theme?.includes('neo-brutalism') && (
-                            <div className="absolute inset-0 border-4 border-dashed border-gray-400 animate-pulse" />
-                          )}
-                        </div>
-                        <p style={{
-                          fontSize: styles.theme?.includes('neo-brutalism') ? '1rem' : '0.9rem',
-                          fontWeight: styles.theme?.includes('neo-brutalism') ? '700' : '500',
-                          color: 'var(--muted-foreground)',
-                          textTransform: styles.theme?.includes('neo-brutalism') ? 'uppercase' : 'none'
-                        }}>
-                          {styles.theme?.includes('neo-brutalism') ? 'CARGANDO CANCHAS...' : 'Cargando servicios de canchas...'}
-                        </p>
-                      </div>
-                    ) : servicesError ? (
-                      <div className={`text-center py-8 p-6 border-2 ${
-                        styles.theme?.includes('neo-brutalism')
-                          ? 'border-4 border-red-600 bg-red-100 shadow-[6px_6px_0px_0px_rgba(220,38,38,1)]'
-                          : styles.theme?.includes('material')
-                            ? 'rounded-2xl bg-red-50 border-red-200'
-                            : 'rounded-xl bg-red-50/80 border-red-200'
-                      }`}>
-                        <div className="mb-4">
-                          <AlertCircle className={`w-12 h-12 mx-auto text-red-600 ${
-                            styles.theme?.includes('neo-brutalism') ? 'animate-bounce' : ''
-                          }`} />
-                        </div>
-                        <h3 style={{
-                          fontSize: styles.theme?.includes('neo-brutalism') ? '1.1rem' : '1rem',
-                          fontWeight: styles.theme?.includes('neo-brutalism') ? '800' : '600',
-                          color: 'var(--destructive)',
-                          marginBottom: '8px',
-                          textTransform: styles.theme?.includes('neo-brutalism') ? 'uppercase' : 'none'
-                        }}>
-                          {styles.theme?.includes('neo-brutalism') ? 'ERROR AL CARGAR SERVICIOS' : 'Error al cargar servicios'}
-                        </h3>
-                        <p style={{
-                          fontSize: '0.875rem',
-                          color: 'var(--muted-foreground)',
-                          marginBottom: '16px',
-                          lineHeight: '1.5'
-                        }}>
-                          {servicesError}
-                        </p>
-                        <Button
-                          onClick={handleLoadServices}
-                          variant="outline"
-                          className={`${
-                            styles.theme?.includes('neo-brutalism')
-                              ? 'border-2 border-red-600 bg-white hover:bg-red-50 shadow-[4px_4px_0px_0px_rgba(220,38,38,1)]'
-                              : styles.theme?.includes('material')
-                                ? 'rounded-xl border-red-300 hover:bg-red-100'
-                                : 'rounded-lg border-red-300 hover:bg-red-50'
-                          }`}
-                          style={{
-                            fontWeight: styles.theme?.includes('neo-brutalism') ? '700' : '500',
-                            textTransform: styles.theme?.includes('neo-brutalism') ? 'uppercase' : 'none'
-                          }}
-                        >
-                          <RefreshCw className="w-4 h-4 mr-2" />
-                          {styles.theme?.includes('neo-brutalism') ? 'REINTENTAR CARGA' : 'Reintentar'}
-                        </Button>
-                      </div>
-                    ) : serviceProducts.length === 0 ? (
-                      <div className="text-center py-12">
-                        <MapPin className="w-16 h-16 mx-auto mb-4 text-gray-400" />
-                        <p style={{
-                          fontSize: '1rem',
-                          color: 'var(--muted-foreground)',
-                          marginBottom: '8px'
-                        }}>
-                          No hay servicios de canchas disponibles
-                        </p>
-                        <Button
-                          onClick={handleLoadServices}
-                          variant="outline"
-                          size="sm"
-                        >
-                          <RefreshCw className="w-4 h-4 mr-2" />
-                          Recargar
-                        </Button>
-                      </div>
-                    ) : (
-                      <div>
-                        <div className="mb-4">
-                          <p style={{
-                            fontSize: styles.theme?.includes('neo-brutalism') ? '0.9rem' : '0.875rem',
-                            color: 'var(--muted-foreground)',
-                            fontWeight: styles.theme?.includes('neo-brutalism') ? '700' : '500',
-                            textTransform: styles.theme?.includes('neo-brutalism') ? 'uppercase' : 'none',
-                            textAlign: 'center'
-                          }}>
-                            {styles.theme?.includes('neo-brutalism') 
-                              ? `${serviceProducts.length} CANCHAS DISPONIBLES - SELECCIONA UNA`
-                              : `${serviceProducts.length} servicios disponibles - Selecciona uno`
-                            }
-                          </p>
-                        </div>
-                        
-                        {/* Grid de 2 columnas para servicios */}
-                        <div className="grid grid-cols-2 gap-4">
-                          {serviceProducts.map((service) => (
-                            <Card
-                              key={service.id}
-                              className={`cursor-pointer transition-all duration-300 hover:scale-105 ${
-                                selectedProduct?.id === service.id
-                                  ? (styles.theme?.includes('neo-brutalism')
-                                      ? 'ring-4 ring-black ring-offset-4 bg-green-400'
-                                      : 'ring-2 ring-blue-500 ring-offset-2 bg-blue-50')
-                                  : 'hover:shadow-lg'
-                              }`}
-                              onClick={() => handleSelectProduct(service)}
-                              style={{
-                                borderWidth: selectedProduct?.id === service.id
-                                  ? (styles.theme?.includes('neo-brutalism') ? '4px' : '2px')
-                                  : '1px',
-                                borderColor: selectedProduct?.id === service.id
-                                  ? 'var(--primary)'
-                                  : 'var(--border)',
-                                borderRadius: styles.theme?.includes('neo-brutalism') ? '0' : '12px',
-                                boxShadow: styles.theme?.includes('neo-brutalism')
-                                  ? (selectedProduct?.id === service.id 
-                                      ? '6px 6px 0px 0px rgba(0,0,0,1)' 
-                                      : '3px 3px 0px 0px rgba(0,0,0,1)')
-                                  : undefined
-                              }}
-                            >
-                              <CardContent className="p-4">
-                                <div className="text-center space-y-3">
-                                  <div className="relative mx-auto" style={{
-                                    width: '48px',
-                                    height: '48px'
-                                  }}>
-                                    <div 
-                                      className="w-full h-full flex items-center justify-center"
-                                      style={{
-                                        backgroundColor: selectedProduct?.id === service.id && styles.theme?.includes('neo-brutalism')
-                                          ? 'var(--background)'
-                                          : 'var(--primary)',
-                                        borderRadius: styles.theme?.includes('neo-brutalism') ? '0' : '50%',
-                                        border: styles.theme?.includes('neo-brutalism') ? '2px solid var(--border)' : 'none'
-                                      }}
-                                    >
-                                      <MapPin className={`w-6 h-6 ${
-                                        selectedProduct?.id === service.id && styles.theme?.includes('neo-brutalism')
-                                          ? 'text-black'
-                                          : 'text-white'
-                                      }`} />
-                                    </div>
-                                    {selectedProduct?.id === service.id && (
-                                      <CheckCircle className={`absolute -top-1 -right-1 w-5 h-5 text-green-600 ${
-                                        styles.theme?.includes('neo-brutalism') ? 'animate-bounce' : 'animate-pulse'
-                                      }`} />
-                                    )}
-                                  </div>
-                                  
-                                  <div>
-                                    <h4 style={{
-                                      fontSize: styles.theme?.includes('neo-brutalism') ? '0.9rem' : '0.875rem',
-                                      fontWeight: styles.theme?.includes('neo-brutalism') ? '800' : '600',
-                                      color: 'var(--foreground)',
-                                      textTransform: styles.theme?.includes('neo-brutalism') ? 'uppercase' : 'none',
-                                      lineHeight: '1.2',
-                                      marginBottom: '4px'
-                                    }}>
-                                      {service.name}
-                                    </h4>
-                                    <p style={{
-                                      fontSize: '0.75rem',
-                                      color: 'var(--muted-foreground)',
-                                      marginBottom: '8px'
-                                    }}>
-                                      {service.category_name}
-                                    </p>
-                                  </div>
-                                  
-                                  <div className="flex items-center justify-center gap-1">
-                                    <Clock className="w-3 h-3 text-green-600" />
-                                    <span style={{
-                                      fontSize: '0.75rem',
-                                      fontWeight: styles.theme?.includes('neo-brutalism') ? '700' : '500',
-                                      color: 'var(--primary)'
-                                    }}>
-                                      {service.price_formatted || `PYG ${service.purchase_price || 'Consultar'}`}
-                                    </span>
-                                  </div>
-                                  
-                                  {service.state && (
-                                    <Badge 
-                                      variant="outline"
-                                      className="text-xs"
-                                      style={{
-                                        backgroundColor: 'var(--primary)',
-                                        color: 'var(--primary-foreground)',
-                                        border: 'none',
-                                        fontSize: '0.65rem',
-                                        fontWeight: styles.theme?.includes('neo-brutalism') ? '700' : '500'
-                                      }}
-                                    >
-                                      {styles.theme?.includes('neo-brutalism') ? 'ACTIVO' : 'Disponible'}
-                                    </Badge>
-                                  )}
-                                </div>
-                              </CardContent>
-                            </Card>
-                          ))}
-                        </div>
-                      </div>
-                    )}
->>>>>>> c420af86
                   </div>
                   
-                  {/* Mostrar servicio seleccionado - Mejorado */}
+                  {/* Mostrar servicio seleccionado */}
                   {selectedProduct && (
-                    <div 
-                      className={`p-6 border-2 transition-all duration-500 animate-in slide-in-from-top-4 ${
-                        styles.theme?.includes('neo-brutalism')
-                          ? 'border-4 border-black shadow-[8px_8px_0px_0px_rgba(0,0,0,1)] bg-green-400'
-                          : styles.theme?.includes('material')
-                            ? 'rounded-2xl shadow-lg border-blue-200 bg-gradient-to-r from-blue-50 to-indigo-50'
-                            : styles.theme?.includes('fluent')
-                              ? 'rounded-xl backdrop-blur-sm bg-white/80 border-blue-200/50 shadow-lg'
-                              : 'rounded-lg border-primary bg-primary/5'
-                      }`}
-                      style={{
-                        borderColor: styles.theme?.includes('neo-brutalism') 
-                          ? 'var(--border)' 
-                          : 'var(--primary)'
-                      }}
-                    >
-                      <div className="flex items-center gap-4">
-                        <div 
-                          className={`rounded-full flex items-center justify-center relative overflow-hidden ${
-                            styles.theme?.includes('neo-brutalism') ? 'animate-pulse' : ''
-                          }`}
-                          style={{
-                            width: styles.theme?.includes('neo-brutalism') ? '64px' : '56px',
-                            height: styles.theme?.includes('neo-brutalism') ? '64px' : '56px',
-                            backgroundColor: styles.theme?.includes('neo-brutalism')
-                              ? 'var(--background)'
-                              : 'var(--primary)',
-                            border: styles.theme?.includes('neo-brutalism') ? '3px solid var(--border)' : 'none',
-                            borderRadius: styles.theme?.includes('neo-brutalism') ? '0' : '50%'
-                          }}
-                        >
-                          <MapPin className={`${
-                            styles.theme?.includes('neo-brutalism') ? 'w-8 h-8 text-black' : 'w-7 h-7 text-white'
-                          }`} />
-                          {styles.theme?.includes('neo-brutalism') && (
-                            <CheckCircle className="absolute -top-1 -right-1 w-6 h-6 text-green-600 animate-bounce" />
-                          )}
+                    <div className="p-4 rounded-lg border-2" style={{
+                      background: 'var(--md-primary-container, rgba(233, 221, 255, 0.5))',
+                      borderColor: 'var(--md-primary, rgb(103, 80, 164))'
+                    }}>
+                      <div className="flex items-center gap-3">
+                        <div className="w-12 h-12 rounded-full bg-primary/20 flex items-center justify-center">
+                          <MapPin className="w-6 h-6 text-primary" />
                         </div>
                         <div className="flex-1">
-                          <h3 style={{
-                            fontSize: styles.theme?.includes('neo-brutalism') ? '1.3rem' : '1.125rem',
-                            fontWeight: styles.theme?.includes('neo-brutalism') ? '800' : '600',
-                            color: styles.theme?.includes('neo-brutalism') ? 'var(--foreground)' : 'var(--primary)',
-                            textTransform: styles.theme?.includes('neo-brutalism') ? 'uppercase' : 'none',
-                            letterSpacing: styles.theme?.includes('neo-brutalism') ? '0.05em' : 'normal',
-                            marginBottom: '4px'
-                          }}>
+                          <h3 className="font-semibold text-primary text-lg">
                             {selectedProduct.name}
                           </h3>
-<<<<<<< HEAD
                           <p className="text-sm text-muted-foreground">
                             {selectedProduct.category_name || 'Servicio'} • {selectedProduct.price_formatted || 'Precio a consultar'}
-=======
-                          <p style={{
-                            fontSize: styles.theme?.includes('neo-brutalism') ? '0.9rem' : '0.875rem',
-                            color: 'var(--muted-foreground)',
-                            fontWeight: styles.theme?.includes('neo-brutalism') ? '700' : '500',
-                            textTransform: styles.theme?.includes('neo-brutalism') ? 'uppercase' : 'none'
-                          }}>
-                            {styles.theme?.includes('neo-brutalism') 
-                              ? `✓ SERVICIO SELECCIONADO • ${selectedProduct.price || 'PRECIO A CONSULTAR'}/HORA`
-                              : `Servicio seleccionado • ${selectedProduct.price || 'Precio a consultar'}/hora`
-                            }
->>>>>>> c420af86
                           </p>
                           {selectedProduct.stock_status && (
                             <div className="flex items-center gap-2 mt-1">
@@ -1144,16 +869,10 @@
                             </div>
                           )}
                         </div>
-                        {!styles.theme?.includes('neo-brutalism') && (
-                          <CheckCircle className="w-8 h-8 text-primary animate-pulse" />
-                        )}
+                        <CheckCircle className="w-6 h-6 text-primary" />
                       </div>
                     </div>
                   )}
-                </CardContent>
-              </Card>
-            )}
-
             {/* Paso 2: Selección de Fecha y Hora */}
             {currentStep === 2 && (
               <Card className={styles.card()} style={{
