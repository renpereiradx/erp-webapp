--- conflicted
+++ resolved
@@ -764,8 +764,6 @@
   '@open-draft/until@2.1.0':
     resolution: {integrity: sha512-U69T3ItWHvLwGg5eJ0n3I62nWuE6ilHlmz7zM0npLBRvPRd7e6NYmg54vvRtP5mZG7kZqZCFVdsTWo7BPtBujg==}
 
-<<<<<<< HEAD
-=======
   '@parcel/watcher-android-arm64@2.5.1':
     resolution: {integrity: sha512-KF8+j9nNbUN8vzOFDpRMsaKBHZ/mcjEjMToVMJOhTozkDonQFFrRcfdLWn6yWKCmJKmdVxSgHiYvTCef4/qcBA==}
     engines: {node: '>= 10.0.0'}
@@ -853,7 +851,6 @@
     engines: {node: '>=18'}
     hasBin: true
 
->>>>>>> fd329075
   '@radix-ui/number@1.1.1':
     resolution: {integrity: sha512-MkKCwxlXTgz6CFoJx3pCwn07GKp36+aZyu/u2Ln2VrA5DcdyCZkASEDBTd8x5whTQQL5CiYf4prXKLcgQdv29g==}
 
@@ -3563,8 +3560,6 @@
 
   '@open-draft/until@2.1.0': {}
 
-<<<<<<< HEAD
-=======
   '@parcel/watcher-android-arm64@2.5.1':
     optional: true
 
@@ -3630,7 +3625,6 @@
     dependencies:
       playwright: 1.55.0
 
->>>>>>> fd329075
   '@radix-ui/number@1.1.1': {}
 
   '@radix-ui/primitive@1.1.3': {}
